name: CI

on:
  workflow_dispatch:
  push:
    branches:
      - master
      - staging-client
      - staging-server

jobs:
  run_tests:

    strategy:
      fail-fast: false
      matrix:
        os: [ "ubuntu" ]
        go: [ "1.20.4" ]
        test-type: [ "detector", "coverage", "memory" ]

    runs-on: ${{ matrix.os }}-latest

    name: psiphon-tunnel-core ${{ matrix.test-type }} tests on ${{ matrix.os}}, Go ${{ matrix.go }}

    permissions:
      checks: write
      contents: read

    env:
      GOPATH: ${{ github.workspace }}/go

    steps:

      - name: Clone repository
        uses: actions/checkout@v3
        with:
          path: ${{ github.workspace }}/go/src/github.com/Psiphon-Labs/psiphon-tunnel-core

      - name: Install Go
        uses: actions/setup-go@v3
        with:
          go-version: ${{ matrix.go }}

      - name: Install networking components
        run: |
          sudo apt-get update
          sudo apt-get install libnetfilter-queue-dev
          sudo apt-get install conntrack

      - name: Install coverage tools
        if: ${{ matrix.test-type == 'coverage' }}
        run: |
          go install github.com/axw/gocov/gocov@latest
          go install github.com/modocache/gover@latest
          go install github.com/mattn/goveralls@latest
          go install golang.org/x/tools/cmd/cover@latest

      - name: Check environment
        run: |
          echo "GitHub workspace: $GITHUB_WORKSPACE"
          echo "Working directory: `pwd`"
          echo "GOROOT: $GOROOT"
          echo "GOPATH: $GOPATH"
          echo "Go version: `go version`"

      - name: Pave config files
        env:
          CONTROLLER_TEST_CONFIG: ${{ secrets.CONTROLLER_TEST_CONFIG }}
        run: |
          cd ${{ github.workspace }}/go/src/github.com/Psiphon-Labs/psiphon-tunnel-core
          echo "$CONTROLLER_TEST_CONFIG" > ./psiphon/controller_test.config

      # TODO: fix and re-enable test
      # sudo -E env "PATH=$PATH" go test -v -race ./psiphon/common/tun
      - name: Run tests with data race detector
        if: ${{ matrix.test-type == 'detector' }}
        run: |
          cd ${{ github.workspace }}/go/src/github.com/Psiphon-Labs/psiphon-tunnel-core
          go test -v -race ./psiphon/common
          go test -v -race ./psiphon/common/accesscontrol
          go test -v -race ./psiphon/common/crypto/ssh
          go test -v -race ./psiphon/common/fragmentor
<<<<<<< HEAD
          go test -v -race ./psiphon/common/inproxy
=======
          go test -v -race ./psiphon/common/regen
>>>>>>> c4f6a593
          go test -v -race ./psiphon/common/monotime
          go test -v -race ./psiphon/common/obfuscator
          go test -v -race ./psiphon/common/osl
          sudo -E env "PATH=$PATH" go test -v -race -tags "PSIPHON_RUN_PACKET_MANIPULATOR_TEST" ./psiphon/common/packetman
          go test -v -race ./psiphon/common/parameters
          go test -v -race ./psiphon/common/protocol
          go test -v -race ./psiphon/common/quic
          go test -v -race ./psiphon/common/resolver
          go test -v -race ./psiphon/common/tactics
          go test -v -race ./psiphon/common/transforms
          go test -v -race ./psiphon/common/values
          go test -v -race ./psiphon/common/wildcard
          go test -v -race ./psiphon/transferstats
          sudo -E env "PATH=$PATH" go test -v -race -tags "PSIPHON_RUN_PACKET_MANIPULATOR_TEST" ./psiphon/server
          go test -v -race ./psiphon/server/psinet
          go test -v -race ./psiphon
          go test -v -race ./ClientLibrary/clientlib
          go test -v -race ./Server/logging/analysis

      # TODO: fix and re-enable test
      # sudo -E env "PATH=$PATH" go test -v -covermode=count -coverprofile=tun.coverprofile ./psiphon/common/tun
      - name: Run tests with coverage
        env:
          COVERALLS_TOKEN: ${{ secrets.GITHUB_TOKEN }}
        if: ${{ matrix.test-type == 'coverage' && github.repository == 'Psiphon-Labs/psiphon-tunnel-core' }}
        run: |
          cd ${{ github.workspace }}/go/src/github.com/Psiphon-Labs/psiphon-tunnel-core
          go test -v -covermode=count -coverprofile=common.coverprofile ./psiphon/common
          go test -v -covermode=count -coverprofile=accesscontrol.coverprofile ./psiphon/common/accesscontrol
          go test -v -covermode=count -coverprofile=ssh.coverprofile ./psiphon/common/crypto/ssh
          go test -v -covermode=count -coverprofile=fragmentor.coverprofile ./psiphon/common/fragmentor
<<<<<<< HEAD
          go test -v -covermode=count -coverprofile=inproxy.coverprofile ./psiphon/common/inproxy
=======
          go test -v -covermode=count -coverprofile=regen.coverprofile ./psiphon/common/regen
>>>>>>> c4f6a593
          go test -v -covermode=count -coverprofile=monotime.coverprofile ./psiphon/common/monotime
          go test -v -covermode=count -coverprofile=obfuscator.coverprofile ./psiphon/common/obfuscator
          go test -v -covermode=count -coverprofile=osl.coverprofile ./psiphon/common/osl
          sudo -E env "PATH=$PATH" go test -v -covermode=count -coverprofile=packetman.coverprofile -tags "PSIPHON_RUN_PACKET_MANIPULATOR_TEST" ./psiphon/common/packetman
          go test -v -covermode=count -coverprofile=parameters.coverprofile ./psiphon/common/parameters
          go test -v -covermode=count -coverprofile=protocol.coverprofile ./psiphon/common/protocol
          go test -v -covermode=count -coverprofile=quic.coverprofile ./psiphon/common/quic
          go test -v -covermode=count -coverprofile=resolver.coverprofile ./psiphon/common/resolver
          go test -v -covermode=count -coverprofile=tactics.coverprofile ./psiphon/common/tactics
          go test -v -covermode=count -coverprofile=transforms.coverprofile ./psiphon/common/transforms
          go test -v -covermode=count -coverprofile=values.coverprofile ./psiphon/common/values
          go test -v -covermode=count -coverprofile=wildcard.coverprofile ./psiphon/common/wildcard
          go test -v -covermode=count -coverprofile=transferstats.coverprofile ./psiphon/transferstats
          sudo -E env "PATH=$PATH" go test -v -covermode=count -coverprofile=server.coverprofile -tags "PSIPHON_RUN_PACKET_MANIPULATOR_TEST" ./psiphon/server
          go test -v -covermode=count -coverprofile=psinet.coverprofile ./psiphon/server/psinet
          go test -v -covermode=count -coverprofile=psiphon.coverprofile ./psiphon
          go test -v -covermode=count -coverprofile=clientlib.coverprofile ./ClientLibrary/clientlib
          go test -v -covermode=count -coverprofile=analysis.coverprofile ./Server/logging/analysis
          $GOPATH/bin/gover
          $GOPATH/bin/goveralls -coverprofile=gover.coverprofile -service=github -repotoken "$COVERALLS_TOKEN"

      - name: Run memory tests
        if: ${{ matrix.test-type == 'memory' }}
        run: |
          cd ${{ github.workspace }}/go/src/github.com/Psiphon-Labs/psiphon-tunnel-core
          go test -v ./psiphon/memory_test -run TestReconnectTunnel
          go test -v ./psiphon/memory_test -run TestRestartController<|MERGE_RESOLUTION|>--- conflicted
+++ resolved
@@ -80,11 +80,8 @@
           go test -v -race ./psiphon/common/accesscontrol
           go test -v -race ./psiphon/common/crypto/ssh
           go test -v -race ./psiphon/common/fragmentor
-<<<<<<< HEAD
           go test -v -race ./psiphon/common/inproxy
-=======
           go test -v -race ./psiphon/common/regen
->>>>>>> c4f6a593
           go test -v -race ./psiphon/common/monotime
           go test -v -race ./psiphon/common/obfuscator
           go test -v -race ./psiphon/common/osl
@@ -116,11 +113,8 @@
           go test -v -covermode=count -coverprofile=accesscontrol.coverprofile ./psiphon/common/accesscontrol
           go test -v -covermode=count -coverprofile=ssh.coverprofile ./psiphon/common/crypto/ssh
           go test -v -covermode=count -coverprofile=fragmentor.coverprofile ./psiphon/common/fragmentor
-<<<<<<< HEAD
           go test -v -covermode=count -coverprofile=inproxy.coverprofile ./psiphon/common/inproxy
-=======
           go test -v -covermode=count -coverprofile=regen.coverprofile ./psiphon/common/regen
->>>>>>> c4f6a593
           go test -v -covermode=count -coverprofile=monotime.coverprofile ./psiphon/common/monotime
           go test -v -covermode=count -coverprofile=obfuscator.coverprofile ./psiphon/common/obfuscator
           go test -v -covermode=count -coverprofile=osl.coverprofile ./psiphon/common/osl
