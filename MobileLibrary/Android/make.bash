#!/usr/bin/env bash

set -e -u -x

if [ ! -f make.bash ]; then
  echo "make.bash must be run from $GOPATH/src/github.com/Psiphon-Labs/psiphon-tunnel-core/MobileLibrary/Android"
  exit 1
fi

<<<<<<< HEAD
PRIVATE_PLUGINS_TAG="PRIVATE_PLUGINS"
BUILD_TAGS="${PRIVATE_PLUGINS_TAG}"
=======
# $1, if specified, is go build tags
if [ -z ${1+x} ]; then BUILD_TAGS=""; else BUILD_TAGS="$1"; fi
>>>>>>> 058d0382

# Don't use '-u' to force updates because the docker builds always pull
# the latest versions. Outside of Docker, be aware that these dependencies
# will not be overridden w/ new versions if they already exist in $GOPATH

GOOS=android go get -d -v -tags "${BUILD_TAGS}" github.com/Psiphon-Labs/psiphon-tunnel-core/MobileLibrary/psi
if [ $? != 0 ]; then
  echo "..'go get -d -v github.com/Psiphon-Labs/psiphon-tunnel-core/psiphon' failed, exiting"
  exit $?
fi

BUILDDATE=$(date --iso-8601=seconds)
BUILDREPO=$(git config --get remote.origin.url)
BUILDREV=$(git rev-parse --short HEAD)
GOVERSION=$(go version | perl -ne '/go version (.*?) / && print $1')
GOMOBILEVERSION=$(gomobile version | perl -ne '/gomobile version (.*?) / && print $1')

# - starts the string with a `{`
# - uses the `go list` command and passes it a template string (using the Go template syntax) saying I want all the dependencies of the package in the current directory, printing 1/line via printf
# - pipes to `xargs` to run a command on each line output from the first command
#  - uses `go list` with a template string to print the "Import Path" (from just below `$GOPATH/src`) if the package is not part of the standard library
# - pipes to `xargs` again, specifiying `pkg` as the placeholder name for each item being operated on (which is the list of non standard library import paths from the previous step)
#  - `xargs` runs a bash script (via `-c`) which changes to each import path in sequence, then echoes out `"<import path>":"<subshell output of getting the short git revision>",`
# - this leaves a trailing `,` at the end, and no close to the JSON object, so simply `sed` replace the comma before the end of the line with `}` and you now have valid JSON
DEPENDENCIES=$(cd ../psi && echo -n "{" && GOOS=android go list -tags "${BUILD_TAGS}" -f '{{range $dep := .Deps}}{{printf "%s\n" $dep}}{{end}}' | GOOS=android xargs go list -tags "${BUILD_TAGS}" -f '{{if not .Standard}}{{.ImportPath}}{{end}}' | xargs -I pkg bash -c 'cd $GOPATH/src/pkg && echo -n "\"pkg\":\"$(git rev-parse --short HEAD)\","' | sed 's/,$/}/')

LDFLAGS="\
-X github.com/Psiphon-Labs/psiphon-tunnel-core/psiphon/common.buildDate=$BUILDDATE \
-X github.com/Psiphon-Labs/psiphon-tunnel-core/psiphon/common.buildRepo=$BUILDREPO \
-X github.com/Psiphon-Labs/psiphon-tunnel-core/psiphon/common.buildRev=$BUILDREV \
-X github.com/Psiphon-Labs/psiphon-tunnel-core/psiphon/common.goVersion=$GOVERSION \
-X github.com/Psiphon-Labs/psiphon-tunnel-core/psiphon/common.gomobileVersion=$GOMOBILEVERSION \
-X github.com/Psiphon-Labs/psiphon-tunnel-core/psiphon/common.dependencies=$DEPENDENCIES \
"

echo "Variables for ldflags:"
echo " Build date: ${BUILDDATE}"
echo " Build repo: ${BUILDREPO}"
echo " Build revision: ${BUILDREV}"
echo " Go version: ${GOVERSION}"
echo " Gomobile version: ${GOMOBILEVERSION}"
echo " Dependencies: ${DEPENDENCIES}"
echo ""

gomobile bind -v -x -target=android/arm -tags="${BUILD_TAGS}" -ldflags="$LDFLAGS" github.com/Psiphon-Labs/psiphon-tunnel-core/MobileLibrary/psi
if [ $? != 0 ]; then
  echo "..'gomobile bind' failed, exiting"
  exit $?
fi

mkdir -p build-tmp/psi
unzip -o psi.aar -d build-tmp/psi
yes | cp -f PsiphonTunnel/AndroidManifest.xml build-tmp/psi/AndroidManifest.xml
yes | cp -f PsiphonTunnel/libs/libtun2socks.so build-tmp/psi/jni/armeabi-v7a/libtun2socks.so

javac -d build-tmp -bootclasspath $ANDROID_HOME/platforms/android-23/android.jar -source 1.7 -target 1.7 -classpath build-tmp/psi/classes.jar:$ANDROID_HOME/platforms/android-23/optional/org.apache.http.legacy.jar PsiphonTunnel/PsiphonTunnel.java
if [ $? != 0 ]; then
  echo "..'javac' compiling PsiphonTunnel failed, exiting"
  exit $?
fi

cd build-tmp

jar uf psi/classes.jar ca/psiphon/*.class
if [ $? != 0 ]; then
  echo "..'jar' failed to add classes, exiting"
  exit $?
fi

cd -
cd build-tmp/psi
zip -r ../../ca.psiphon.aar ./
cd -
rm -rf build-tmp
echo "Done"<|MERGE_RESOLUTION|>--- conflicted
+++ resolved
@@ -7,13 +7,8 @@
   exit 1
 fi
 
-<<<<<<< HEAD
-PRIVATE_PLUGINS_TAG="PRIVATE_PLUGINS"
-BUILD_TAGS="${PRIVATE_PLUGINS_TAG}"
-=======
 # $1, if specified, is go build tags
 if [ -z ${1+x} ]; then BUILD_TAGS=""; else BUILD_TAGS="$1"; fi
->>>>>>> 058d0382
 
 # Don't use '-u' to force updates because the docker builds always pull
 # the latest versions. Outside of Docker, be aware that these dependencies
