/*
 * Copyright (c) 2016, Psiphon Inc.
 * All rights reserved.
 *
 * This program is free software: you can redistribute it and/or modify
 * it under the terms of the GNU General Public License as published by
 * the Free Software Foundation, either version 3 of the License, or
 * (at your option) any later version.
 *
 * This program is distributed in the hope that it will be useful,
 * but WITHOUT ANY WARRANTY; without even the implied warranty of
 * MERCHANTABILITY or FITNESS FOR A PARTICULAR PURPOSE.  See the
 * GNU General Public License for more details.
 *
 * You should have received a copy of the GNU General Public License
 * along with this program.  If not, see <http://www.gnu.org/licenses/>.
 *
 */

#import <arpa/inet.h>
#import <net/if.h>
#import <stdatomic.h>
#import <CoreTelephony/CTTelephonyNetworkInfo.h>
#import <CoreTelephony/CTCarrier.h>
#import <Psi/Psi.h>
#import "IPv6Synthesizer.h"
#import "PsiphonProviderFeedbackHandlerShim.h"
#import "PsiphonProviderNoticeHandlerShim.h"
#import "PsiphonProviderNetwork.h"
#import "PsiphonTunnel.h"
#import "Backups.h"
#import "json-framework/SBJson4.h"
#import "NetworkID.h"
#import "NetworkInterface.h"
#import <resolv.h>
#import <netdb.h>
#import "PsiphonClientPlatform.h"
#import "Redactor.h"
#import "ReachabilityProtocol.h"
#import "Reachability+ReachabilityProtocol.h"
#import "DefaultRouteMonitor.h"

NSErrorDomain _Nonnull const PsiphonTunnelErrorDomain = @"com.psiphon3.ios.PsiphonTunnelErrorDomain";

const BOOL UseIPv6Synthesizer = TRUE; // Must always use IPv6Synthesizer for iOS
const BOOL UseHasIPv6RouteGetter = FALSE;

/// Error codes which can returned by PsiphonTunnel
typedef NS_ERROR_ENUM(PsiphonTunnelErrorDomain, PsiphonTunnelErrorCode) {

    /*!
     * Unknown error.
     */
    PsiphonTunnelErrorCodeUnknown = -1,

    /*!
     * An error was encountered obtaining the default library directory.
     * @code
     * // Underlying error will be set with more information
     * [error.userInfo objectForKey:NSUnderlyingErrorKey]
     * @endcode
     */
    PsiphonTunnelErrorCodeLibraryDirectoryError,

    /*!
     * An error was encountered with the provided config.
     * @code
     * // Localized description will be set with more information.
     * // Underlying error may be set with more information.
     * [error.userInfo objectForKey:NSUnderlyingErrorKey]
     * error.localizedDescription
     * @endcode
     */
    PsiphonTunnelErrorCodeConfigError,

    /*!
     * An error was encountered while generating the session ID.
     * @code
     * // Localized description will be set with more information.
     * error.localizedDescription
     * @endcode
     */
    PsiphonTunnelErrorCodeGenerateSessionIDError,

    /*!
     * An error was encountered while sending feedback.
     * @code
     * // Localized description and underlying error will be set with more information.
     * [error.userInfo objectForKey:NSUnderlyingErrorKey]
     * error.localizedDescription
     * @endcode
     */
    PsiphonTunnelErrorCodeSendFeedbackError,
};

@interface PsiphonTunnel () <GoPsiPsiphonProvider>

@property (weak) id <TunneledAppDelegate> tunneledAppDelegate;

@property (atomic, strong) NSString *sessionID;

@end

@implementation PsiphonTunnel {
    dispatch_queue_t workQueue;
    dispatch_queue_t callbackQueue;
    dispatch_semaphore_t noticeHandlingSemaphore;

    _Atomic PsiphonConnectionState connectionState;

    _Atomic NSInteger localSocksProxyPort;
    _Atomic NSInteger localHttpProxyPort;

    id<ReachabilityProtocol> reachability;
    _Atomic NetworkReachability currentNetworkStatus;

    BOOL tunnelWholeDevice;

    _Atomic BOOL usingNoticeFiles;

    // DNS
    _Atomic BOOL useInitialDNS; // initialDNSCache validity flag.
    NSString *initialDNSCache;  // This cache becomes void if internetReachabilityChanged is called.
    
    // Log timestamp formatter
    // Note: NSDateFormatter is threadsafe.
    NSDateFormatter *rfc3339Formatter;
}

- (id)init {
    self = [super init];
    if (self) {
        [self initializeWithAppDelegate:nil];
    }
    return self;
}

- (id)initWithAppDelegate:(id<TunneledAppDelegate> _Nullable)appDelegate {
    self = [super init];
    if (self) {
        [self initializeWithAppDelegate:appDelegate];
    }
    return self;
}

- (void)initializeWithAppDelegate:(id<TunneledAppDelegate> _Nullable)appDelegate {

    // Set delegate first so it receives any initialization logs
    self.tunneledAppDelegate = appDelegate;

    // Must be initialized for logging
    rfc3339Formatter = [PsiphonTunnel rfc3339Formatter];

    self->workQueue = dispatch_queue_create("com.psiphon3.library.WorkQueue", DISPATCH_QUEUE_SERIAL);
    self->callbackQueue = dispatch_queue_create("com.psiphon3.library.CallbackQueue", DISPATCH_QUEUE_SERIAL);
    self->noticeHandlingSemaphore = dispatch_semaphore_create(1);

    atomic_init(&self->connectionState, PsiphonConnectionStateDisconnected);
    atomic_init(&self->localSocksProxyPort, 0);
    atomic_init(&self->localHttpProxyPort, 0);
    // reachability for the default route (destination 0.0.0.0/0)
    if (@available(iOS 12.0, *)) {
        void (^logNotice)(NSString * _Nonnull) = ^void(NSString * _Nonnull noticeJSON) {
            [self logMessage:[@"DefaultRouteMonitor: " stringByAppendingString:noticeJSON]];
        };
        self->reachability = [[DefaultRouteMonitor alloc] initWithLogger:logNotice];
    } else {
        self->reachability = [Reachability reachabilityForInternetConnection];
    }
    atomic_init(&self->currentNetworkStatus, NetworkReachabilityNotReachable);
    self->tunnelWholeDevice = FALSE;
    atomic_init(&self->usingNoticeFiles, FALSE);

    // Use the workaround, comma-delimited format required for gobind.
    self->initialDNSCache = [[self getSystemDNSServers] componentsJoinedByString:@","];
    atomic_init(&self->useInitialDNS, TRUE);
}

#pragma mark - PsiphonTunnel public methods

// See comment in header
+ (NSURL*)defaultDataRootDirectoryWithError:(NSError**)err {
    *err = nil;

    NSURL *libraryURL = [PsiphonTunnel libraryURLWithError:err];
    if (*err != nil) {
        return nil;
    }
    return [libraryURL URLByAppendingPathComponent:@"com.psiphon3.ios.PsiphonTunnel.tunnel-core"
                                       isDirectory:YES];
}

// See comment in header
+ (NSURL*)homepageFilePath:(NSURL*)dataRootDirectory {
    return [NSURL URLWithString:GoPsiHomepageFilePath(dataRootDirectory.path)];
}

// See comment in header
+ (NSURL*)noticesFilePath:(NSURL*)dataRootDirectory {
    return [NSURL URLWithString:GoPsiNoticesFilePath(dataRootDirectory.path)];
}

// See comment in header
+ (NSURL*)olderNoticesFilePath:(NSURL*)dataRootDirectory {
    return [NSURL URLWithString:GoPsiOldNoticesFilePath(dataRootDirectory.path)];
}

// See comment in header
+ (PsiphonTunnel * _Nonnull)newPsiphonTunnel:(id<TunneledAppDelegate> _Nonnull)tunneledAppDelegate {
    @synchronized (PsiphonTunnel.self) {
        // Only one PsiphonTunnel instance may exist at a time, as the
        // underlying GoPsi implementation contains global state.
        
        static PsiphonTunnel *sharedInstance = nil;
        static dispatch_once_t onceToken = 0;
        dispatch_once(&onceToken, ^{
            sharedInstance = [[self alloc] initWithAppDelegate:tunneledAppDelegate];
        });

        [sharedInstance stop];
        sharedInstance.tunneledAppDelegate = tunneledAppDelegate;

        return sharedInstance;
    }
}

// See comment in header
- (BOOL)start:(BOOL)ifNeeded {

    // Set a new session ID, as this is a user-initiated session start.
    NSError *err;
    NSString *sessionID = [PsiphonTunnel generateSessionID:&err];
    if (err != nil) {
        [self logMessage:[NSString stringWithFormat:@"%@", err.localizedDescription]];
        return FALSE;
    }
    self.sessionID = sessionID;

    if (ifNeeded) {
        return [self startIfNeeded];
    }

    return [self start];
}

// See comment in header
- (void)reconnectWithConfig:(NSString * _Nullable) newSponsorID :(NSArray<NSString *> *_Nullable)newAuthorizations {

    NSString *sponsorID = @"";
    if (newSponsorID != nil) {
        sponsorID = newSponsorID;
    }

    NSString *authorizationsList = @"";
    if (newAuthorizations != nil) {
        authorizationsList = [newAuthorizations componentsJoinedByString: @" "];
    }

    GoPsiSetDynamicConfig(sponsorID, authorizationsList);
    GoPsiReconnectTunnel();
}

// See comment in header
- (BOOL)stopAndReconnectWithCurrentSessionID {

    // Proceed only if a session ID has alreaby been generated.
    if (self.sessionID == nil) {
        return FALSE;
    }

    return [self start];
}

/*!
 Start the tunnel. If the tunnel is already started it will be stopped first.
 Assumes self.sessionID has been initialized -- i.e., assumes that
 start:(BOOL)ifNeeded has been called at least once.
 */
- (BOOL)start {
    @synchronized (PsiphonTunnel.self) {

        [self stop];

        [self logMessage:@"Starting Psiphon library"];

        BOOL usingNoticeFiles = FALSE;

        NSError *err;
        NSString *configStr = [self getConfig:&usingNoticeFiles error:&err];
        if (err != nil) {
            [self logMessage:[NSString stringWithFormat:@"Error getting config: %@", err.localizedDescription]];
            return FALSE;
        } else if (configStr == nil) {
            // Should never happen.
            [self logMessage:@"Error getting config"];
            return FALSE;
        }

        __block NSString *embeddedServerEntriesPath = @"";
        __block NSString *embeddedServerEntries = @"";
        
        // getEmbeddedServerEntriesPath is optional in the protocol
        if ([self.tunneledAppDelegate respondsToSelector:@selector(getEmbeddedServerEntriesPath)]) {
            dispatch_sync(self->callbackQueue, ^{
                embeddedServerEntriesPath = [self.tunneledAppDelegate getEmbeddedServerEntriesPath];
                if (embeddedServerEntriesPath == nil) {
                    // Don't pass NULL to go.
                    embeddedServerEntriesPath = @"";
                }
            });
        }

        // If getEmbeddedServerEntriesPath returns an empty string,
        // call getEmbeddedServerEntries
        if ([embeddedServerEntriesPath length] == 0) {
            // getEmbeddedServerEntries is optional in the protocol
            if ([self.tunneledAppDelegate respondsToSelector:@selector(getEmbeddedServerEntries)]) {
                dispatch_sync(self->callbackQueue, ^{
                    embeddedServerEntries = [self.tunneledAppDelegate getEmbeddedServerEntries];
                });

                if (embeddedServerEntries == nil) {
                    [self logMessage:@"Error getting embedded server entries from delegate"];
                    return FALSE;
                }
            }
        }

        [self changeConnectionStateTo:PsiphonConnectionStateConnecting evenIfSameState:NO];

        [self startInternetReachabilityMonitoring];

        @try {
            NSError *e = nil;

            GoPsiStart(
                configStr,
                embeddedServerEntries,
                embeddedServerEntriesPath,
                self,
                FALSE, // useDeviceBinder
                UseIPv6Synthesizer,
                UseHasIPv6RouteGetter,
                &e);
            
            if (e != nil) {
                [self logMessage:[NSString stringWithFormat: @"Psiphon library start failed: %@", e.localizedDescription]];
                [self changeConnectionStateTo:PsiphonConnectionStateDisconnected evenIfSameState:NO];
                return FALSE;
            }

            // self->usingNoticeFiles determines whether to invoke the
            // onDiagnosticMessage callback for tunnel-core notices and
            // whether to send logMessage messages to the notice files. Only
            // enable once GoPsiStart had succeeded, at which point the notice
            // files are initialized.
            //
            // Note that any tunnel-core notices received during GoPsiStart
            // will invoke the onDiagnosticMessage callback.
            if (usingNoticeFiles) {
                atomic_store(&self->usingNoticeFiles, TRUE);
            }
        }
        @catch(NSException *exception) {
            [self logMessage:[NSString stringWithFormat: @"Failed to start Psiphon library: %@", exception.reason]];
            [self changeConnectionStateTo:PsiphonConnectionStateDisconnected evenIfSameState:NO];
            return FALSE;
        }

        [self logMessage:@"Psiphon library started"];
        
        return TRUE;
    }
}

/*!
 Start the tunnel if it's not already started.
 */
- (BOOL)startIfNeeded {
    PsiphonConnectionState connState = [self getConnectionState];

    if (connState == PsiphonConnectionStateDisconnected) {
        return [self start];
    }

    // We have found that on iOS, the local proxies will get killed before the
    // tunnel gets disconnected (or before it realizes it's dead). So we need to
    // start if we either in a disconnected state or if our local proxies are dead.
    BOOL needRestart = NO;

    // Check SOCKS proxy first
    // Note that check is skipped if proxy is not running, i.e. proxy port == 0
    NSInteger socksProxyPort = [self getLocalSocksProxyPort];
    needRestart = (socksProxyPort != 0 && ![self isLocalProxyAliveAtPort:socksProxyPort]);

    // If SOCKS proxy is alive or not running then perform the same check for HTTP proxy
    if(!needRestart) {
        NSInteger httpProxyPort = [self getLocalHttpProxyPort];
        needRestart = (httpProxyPort != 0 && ![self isLocalProxyAliveAtPort:httpProxyPort]);
    }

    if (needRestart) {
        return [self start];
    }

    // Otherwise we're already connected, so let the app know via the same signaling
    // that we'd use if we were doing a connection sequence.
    [self changeConnectionStateTo:connState evenIfSameState:YES];

    return TRUE;
}

// See comment in header.
- (void)stop {
    @synchronized (PsiphonTunnel.self) {
        [self logMessage: @"Stopping Psiphon library"];

        [self stopInternetReachabilityMonitoring];

        GoPsiStop();
        
        [self logMessage: @"Psiphon library stopped"];

        atomic_store(&self->localSocksProxyPort, 0);
        atomic_store(&self->localHttpProxyPort, 0);

        [self changeConnectionStateTo:PsiphonConnectionStateDisconnected evenIfSameState:NO];
    }
}

// See comment in header.
- (PsiphonConnectionState)getConnectionState {
    return atomic_load(&self->connectionState);
}

- (BOOL)getNetworkReachabilityStatus:(NetworkReachability * _Nonnull)status {
    PsiphonConnectionState connState = [self getConnectionState];
    if (connState == PsiphonConnectionStateDisconnected) {
        return FALSE;
    }
    (*status) = atomic_load(&self->currentNetworkStatus);
    return TRUE;
}

// See comment in header.
- (NSInteger)getLocalSocksProxyPort {
    return atomic_load(&self->localSocksProxyPort);
}

// See comment in header.
- (NSInteger)getLocalHttpProxyPort {
    return atomic_load(&self->localHttpProxyPort);
}

// See comment in header.
- (long)getPacketTunnelMTU {
    return GoPsiGetPacketTunnelMTU();
}

// See comment in header.
- (NSString * _Nonnull)getPacketTunnelDNSResolverIPv4Address {
    return GoPsiGetPacketTunnelDNSResolverIPv4Address();
}

// See comment in header.
- (NSString * _Nonnull)getPacketTunnelDNSResolverIPv6Address {
    return GoPsiGetPacketTunnelDNSResolverIPv6Address();
}

// See comment in header.
+ (NSString * _Nonnull)getBuildInfo {
    return GoPsiGetBuildInfo();
}

#pragma mark - Profiling utilities

- (void)writeRuntimeProfilesTo:(NSString * _Nonnull)outputDirectory withCPUSampleDurationSeconds:(int)cpuSampleDurationSeconds withBlockSampleDurationSeconds:(int)blockSampleDurationSeconds {
    GoPsiWriteRuntimeProfiles(outputDirectory, cpuSampleDurationSeconds, blockSampleDurationSeconds);
}

#pragma mark - PsiphonTunnel logic implementation methods (private)

+ (NSURL*)libraryURLWithError:(NSError**)err {

    *err = nil;

    NSFileManager *fileManager = [NSFileManager defaultManager];

    NSError *urlForDirectoryError;
    NSURL *libraryURL = [fileManager URLForDirectory:NSLibraryDirectory
                                            inDomain:NSUserDomainMask
                                   appropriateForURL:nil
                                              create:NO
                                               error:&urlForDirectoryError];

    if (urlForDirectoryError != nil) {
        *err = [NSError errorWithDomain:PsiphonTunnelErrorDomain
                                   code:PsiphonTunnelErrorCodeLibraryDirectoryError
                               userInfo:@{NSUnderlyingErrorKey:urlForDirectoryError}];
    }

    return libraryURL;
}

/*!
 Build the config string for the tunnel.
 @returns String containing the JSON config. `nil` on error.
 */
- (NSString * _Nullable)getConfig:(BOOL * _Nonnull)usingNoticeFiles
                            error:(NSError *_Nullable *_Nonnull)outError {

    *outError = nil;

    // tunneledAppDelegate is a weak reference, so check it.
    if (self.tunneledAppDelegate == nil) {
        [self logMessage:@"tunneledApp delegate lost"];
        return nil;
    }

    __block id configObject = nil;
    dispatch_sync(self->callbackQueue, ^{
        configObject = [self.tunneledAppDelegate getPsiphonConfig];
    });

    __weak PsiphonTunnel *weakSelf = self;
    void (^logMessage)(NSString * _Nonnull) = ^void(NSString * _Nonnull message) {
        __strong PsiphonTunnel *strongSelf = weakSelf;
        if (strongSelf != nil) {
            [strongSelf logMessage:message];
        }
    };

    if (configObject == nil) {
        *outError = [NSError errorWithDomain:PsiphonTunnelErrorDomain
                                        code:PsiphonTunnelErrorCodeConfigError
                                    userInfo:@{NSLocalizedDescriptionKey:@"Error config object nil"}];
        return nil;
    }

    NSError *err;
    NSString *psiphonConfig = [PsiphonTunnel buildPsiphonConfig:configObject
                                              tunnelWholeDevice:&self->tunnelWholeDevice
                                               usingNoticeFiles:usingNoticeFiles
                                                      sessionID:self.sessionID
                                                     logMessage:logMessage
                                                          error:&err];
    if (err != nil) {
        *outError = err;
        return nil;
    }

    return psiphonConfig;
}

+ (NSString * _Nullable)buildPsiphonConfig:(id _Nonnull)configObject
                        tunnelWholeDevice:(BOOL * _Nonnull)tunnelWholeDevice
                          usingNoticeFiles:(BOOL * _Nonnull)usingNoticeFiles
                                 sessionID:(NSString * _Nonnull)sessionID
                                logMessage:(void (^)(NSString * _Nonnull))logMessage
                                     error:(NSError *_Nullable *_Nonnull)outError {

    *outError = nil;
    
    __block NSDictionary *initialConfig = nil;
    
    if ([configObject isKindOfClass:[NSString class]]) {
        
        id block = ^(id obj, BOOL *ignored) {
            if (ignored == nil || *ignored == YES) {
                return;
            }
            initialConfig = (NSDictionary *)obj;
        };
        
        id eh = ^(NSError *err) {
            initialConfig = nil;
            NSString *s = [NSString stringWithFormat:@"Config JSON parse failed: %@", err.description];
            *outError = [NSError errorWithDomain:PsiphonTunnelErrorDomain
                                            code:PsiphonTunnelErrorCodeConfigError
                                        userInfo:@{NSLocalizedDescriptionKey:s}];
        };
        
        id parser = [SBJson4Parser parserWithBlock:block allowMultiRoot:NO unwrapRootArray:NO errorHandler:eh];
        [parser parse:[(NSString *)configObject dataUsingEncoding:NSUTF8StringEncoding]];
        
    } else if ([configObject isKindOfClass:[NSDictionary class]]) {
        
        initialConfig = (NSDictionary *)configObject;
        
    } else {
        *outError = [NSError errorWithDomain:PsiphonTunnelErrorDomain
                                        code:PsiphonTunnelErrorCodeConfigError
                                    userInfo:@{NSLocalizedDescriptionKey:
                                                   @"configObject should reference either an "
                                                    "NSDictionary object or an NSString object"}];
        return nil;
    }

    if (*outError != nil) {
        return nil;
    } else if (initialConfig == nil) {
        // Should never happen.
        *outError = [NSError errorWithDomain:PsiphonTunnelErrorDomain
                                        code:PsiphonTunnelErrorCodeConfigError
                                    userInfo:@{NSLocalizedDescriptionKey:@"initialConfig nil"}];
        return nil;
    }

    NSMutableDictionary *config = [NSMutableDictionary dictionaryWithDictionary:initialConfig];
    
    //
    // Check for required values
    //
    
    if (config[@"PropagationChannelId"] == nil) {
        *outError = [NSError errorWithDomain:PsiphonTunnelErrorDomain
                                        code:PsiphonTunnelErrorCodeConfigError
                                    userInfo:@{NSLocalizedDescriptionKey:
                                                   @"Config missing PropagationChannelId"}];
        return nil;
    }

    if (config[@"SponsorId"] == nil) {
        *outError = [NSError errorWithDomain:PsiphonTunnelErrorDomain
                                        code:PsiphonTunnelErrorCodeConfigError
                                    userInfo:@{NSLocalizedDescriptionKey:
                                                   @"Config missing SponsorId"}];
        return nil;
    }
    
    //
    // Fill in optional config values.
    //

    if (config[@"EstablishTunnelTimeoutSeconds"] == nil) {
        // If not otherwise set, we want no tunnel establishment timeout
        config[@"EstablishTunnelTimeoutSeconds"] = [NSNumber numberWithInt:0];
    }

    //
    // DataRootDirectory
    //

    NSError *err;

    // Some clients will have a data directory that they'd prefer the Psiphon
    // library use, but if not we'll default to the user Library directory.
    //
    // Note: this deprecates the "DataStoreDirectory" config field.
    NSURL *defaultDataRootDirectoryURL = [PsiphonTunnel defaultDataRootDirectoryWithError:&err];
    if (err != nil) {
        NSString *s = [NSString stringWithFormat:@"Unable to get defaultDataRootDirectoryURL: %@",
                       [Redactor errorDescription:err]];
        *outError = [NSError errorWithDomain:PsiphonTunnelErrorDomain
                                        code:PsiphonTunnelErrorCodeConfigError
                                    userInfo:@{NSLocalizedDescriptionKey:s}];
        return nil;
    }

    if (config[@"DataRootDirectory"] == nil) {

        NSFileManager *fileManager = [NSFileManager defaultManager];

        [fileManager createDirectoryAtURL:defaultDataRootDirectoryURL
              withIntermediateDirectories:YES
                               attributes:nil
                                    error:&err];
        if (err != nil) {
            NSString *s = [NSString stringWithFormat:@"Unable to create defaultRootDirectoryURL: %@",
                           [Redactor errorDescription:err]];
            *outError = [NSError errorWithDomain:PsiphonTunnelErrorDomain
                                            code:PsiphonTunnelErrorCodeConfigError
                                        userInfo:@{NSLocalizedDescriptionKey:s}];
            return nil;
        }

        config[@"DataRootDirectory"] = defaultDataRootDirectoryURL.path;
    }
    else {
        logMessage(@"DataRootDirectory overridden");
    }

    // Ensure that the configured data root directory is not backed up to iCloud or iTunes.
    NSURL *dataRootDirectory = [NSURL fileURLWithPath:config[@"DataRootDirectory"]];

    BOOL succeeded = [Backups excludeFileFromBackup:dataRootDirectory.path err:&err];
    if (!succeeded) {
        logMessage([NSString stringWithFormat:@"Failed to exclude data root directory from backup: %@", [Redactor errorDescription:err]]);
    } else {
        logMessage(@"Excluded data root directory from backup");
    }

    //
    // DataStoreDirectory
    //

    NSURL *libraryURL = [PsiphonTunnel libraryURLWithError:&err];
    if (err != nil) {
        NSString *s = [NSString stringWithFormat:@"Unable to get Library URL: %@", [Redactor errorDescription:err]];
        *outError = [NSError errorWithDomain:PsiphonTunnelErrorDomain
                                        code:PsiphonTunnelErrorCodeConfigError
                                    userInfo:@{NSLocalizedDescriptionKey:s}];
        return nil;
    }

    // Some clients will have a data directory that they'd prefer the Psiphon
    // library use, but if not we'll default to the user Library directory.
    //
    // Deprecated:
    // Tunnel core now stores its files under a single data root directory, which can be configured.
    // Setting the datastore directory allows tunnel core to migrate datastore files from the old
    // directory structure to the new one; this can be done with either the deprecated config field
    // "DataStoreDirectory" or the more explict new field "MigrateDataStoreDirectory".
    NSURL *defaultDataStoreDirectoryURL = [libraryURL URLByAppendingPathComponent:@"datastore"
                                                                      isDirectory:YES];
    
    if (defaultDataStoreDirectoryURL == nil) {
        *outError = [NSError errorWithDomain:PsiphonTunnelErrorDomain
                                        code:PsiphonTunnelErrorCodeConfigError
                                    userInfo:@{NSLocalizedDescriptionKey:@"Unable to create defaultDataStoreDirectoryURL"}];
        return nil;
    }
    
    if (config[@"DataStoreDirectory"] == nil) {
        config[@"MigrateDataStoreDirectory"] = defaultDataStoreDirectoryURL.path;
    }
    else {
        logMessage(@"DataStoreDirectory overridden from default");
    }

    //
    // Remote Server List
    //

    // Deprecated:
    // Tunnel core now stores its files under a single data root directory, which can be configured.
    // Setting the remote server list download filename allows tunnel core to migrate remote server
    // list download files to the new directory structure under the data root directory; this can be
    // done with either the deprecated config field "RemoteServerListDownloadFilename" or the more
    // explict new field "MigrateRemoteServerListDownloadFilename".
    NSString *defaultRemoteServerListFilename = [[libraryURL URLByAppendingPathComponent:@"remote_server_list" isDirectory:NO] path];
    if (defaultRemoteServerListFilename == nil) {
        *outError = [NSError errorWithDomain:PsiphonTunnelErrorDomain
                                        code:PsiphonTunnelErrorCodeConfigError
                                    userInfo:@{NSLocalizedDescriptionKey:@"Unable to create defaultRemoteServerListFilename"}];
        return nil;
    }
    
    if (config[@"RemoteServerListDownloadFilename"] == nil) {
        config[@"MigrateRemoteServerListDownloadFilename"] = defaultRemoteServerListFilename;
    }
    else {
        logMessage(@"RemoteServerListDownloadFilename overridden from default");
    }
    
    // If RemoteServerListUrl/RemoteServerListURLs and RemoteServerListSignaturePublicKey
    // are absent, we'll just leave them out, but we'll log about it.
    if ((config[@"RemoteServerListUrl"] == nil && config[@"RemoteServerListURLs"] == nil) ||
        config[@"RemoteServerListSignaturePublicKey"] == nil) {
        logMessage(@"Remote server list functionality will be disabled");
    }
    
    //
    // Obfuscated Server List
    //

    // Deprecated:
    // Tunnel core now stores its files under a single data root directory, which can be configured.
    // Setting the obfuscated server list download directory allows tunnel core to migrate
    // obfuscated server list files from the old directory structure to the new one; this can be
    // done with either the deprecated config field "ObfuscatedServerListDownloadDirectory" or the
    // more explict new field "MigrateObfuscatedServerListDownloadDirectory".
    NSURL *defaultOSLDirectoryURL = [libraryURL URLByAppendingPathComponent:@"osl" isDirectory:YES];
    if (defaultOSLDirectoryURL == nil) {
        *outError = [NSError errorWithDomain:PsiphonTunnelErrorDomain
                                        code:PsiphonTunnelErrorCodeConfigError
                                    userInfo:@{NSLocalizedDescriptionKey:@"Unable to create defaultOSLDirectory"}];
        return nil;
    }
    if (config[@"ObfuscatedServerListDownloadDirectory"] == nil) {
        config[@"MigrateObfuscatedServerListDownloadDirectory"] = defaultOSLDirectoryURL.path;
    }
    else {
        logMessage(@"ObfuscatedServerListDownloadDirectory overridden from default");
    }
    
    // If ObfuscatedServerListRootURL/ObfuscatedServerListRootURLs is absent,
    // we'll leave it out, but log the absence.
    if (config[@"ObfuscatedServerListRootURL"] == nil && config[@"ObfuscatedServerListRootURLs"] == nil) {
        logMessage(@"Obfuscated server list functionality will be disabled");
    }

    //
    // Tunnel Whole Device (defaults to not whole device)
    //

    // We'll record our state about what mode we're in.
    *tunnelWholeDevice = (config[@"PacketTunnelTunFileDescriptor"] != nil);

    // Optional fields not being altered. If not set, their defaults will be used:
    // * LocalSocksProxyPort
    // * LocalHttpProxyPort
    // * UpstreamProxyUrl
    // * EmitDiagnosticNotices
    // * EgressRegion
    // * timeout fields
    
    //
    // Fill in the rest of the values.
    //
    
    config[@"ClientPlatform"] = [PsiphonClientPlatform getClientPlatform];
        
    config[@"DeviceRegion"] = [PsiphonTunnel getDeviceRegion];
    
    // We don't support upgrade downloading
    config[@"UpgradeDownloadURLs"] = nil;
    config[@"UpgradeDownloadUrl"] = nil;
    config[@"UpgradeDownloadClientVersionHeader"] = nil;
    config[@"UpgradeDownloadFilename"] = nil;

    config[@"SessionID"] = sessionID;

    // Indicate whether UseNoticeFiles is set
    *usingNoticeFiles = (config[@"UseNoticeFiles"] != nil);

    // For iOS VPN, set VPN client feature while preserving any present feature names
    if (*tunnelWholeDevice == TRUE) {
        id oldClientFeatures = config[@"ClientFeatures"];
        NSString *vpnClientFeature = @"VPN";
        NSMutableArray<NSString*> *clientFeatures;

        if (oldClientFeatures != nil) {
            if (![oldClientFeatures isKindOfClass:[NSArray<NSString*> class]]) {
                *outError = [NSError errorWithDomain:PsiphonTunnelErrorDomain
                                                code:PsiphonTunnelErrorCodeConfigError
                                            userInfo:@{NSLocalizedDescriptionKey:@"ClientFeatures not NSArray<String*>"}];
                return nil;
            }
            clientFeatures = [NSMutableArray arrayWithArray:oldClientFeatures];
            if (![clientFeatures containsObject:vpnClientFeature]) {
                [clientFeatures addObject:vpnClientFeature];
            }
        } else {
            clientFeatures = [NSMutableArray arrayWithObject:vpnClientFeature];
        }
        config[@"ClientFeatures"] = clientFeatures;

<<<<<<< HEAD
=======
    }

    // Where required, enable TransferURLsAlwaysSkipVerify, which overrides
    // the TransferURL.SkipVerify configuration for remote server list
    // downloads and feedback uploads. Both of these operations have
    // additional security at the payload level. Verifying TLS certificates
    // is preferred, as an additional security and circumvention layer, but
    // is not possible in these circumstances:
    // - On iOS < 12, Go 1.18+ does not support loading the system root CAs.
    // - On iOS < 15 and in the VPN extension, loading the system root CAs
    //   exceeds the extension memory limit.

    BOOL alwaysSkipVerify = TRUE;
    if (@available(iOS 15.0, *)) {
        alwaysSkipVerify = FALSE;
    } else if (@available(iOS 12.0, *)) {
        alwaysSkipVerify = *tunnelWholeDevice;
>>>>>>> 5c99afdb
    }
    config[@"TransferURLsAlwaysSkipVerify"] = @(alwaysSkipVerify);

    NSString *finalConfigStr = [[[SBJson4Writer alloc] init] stringWithObject:config];
    
    if (finalConfigStr == nil) {
        *outError = [NSError errorWithDomain:PsiphonTunnelErrorDomain
                                        code:PsiphonTunnelErrorCodeConfigError
                                    userInfo:@{NSLocalizedDescriptionKey:@"Failed to convert config to JSON string"}];
        return nil;
    }

    return finalConfigStr;
}

/*!
 Process notices from tunnel core.
 @param noticeJSON  The notice data, JSON encoded.
 */
- (void)handlePsiphonNotice:(NSString * _Nonnull)noticeJSON {

    BOOL diagnostic = TRUE;
    BOOL internalError = FALSE;
    
    __block NSDictionary *notice = nil;
    id block = ^(id obj, BOOL *ignored) {
        if (ignored == nil || *ignored == YES) {
            return;
        }
        notice = (NSDictionary *)obj;
    };
    
    id eh = ^(NSError *err) {
        notice = nil;
        [self logMessage:[NSString stringWithFormat: @"Notice JSON parse failed: %@", err.description]];
    };
    
    id parser = [SBJson4Parser parserWithBlock:block allowMultiRoot:NO unwrapRootArray:NO errorHandler:eh];
    [parser parse:[noticeJSON dataUsingEncoding:NSUTF8StringEncoding]];
    
    if (notice == nil) {
        return;
    }

    NSString *noticeType = notice[@"noticeType"];
    if (noticeType == nil) {
        [self logMessage:@"Notice missing noticeType"];
        return;
    }
    
    if ([noticeType isEqualToString:@"Tunnels"]) {
        id count = [notice valueForKeyPath:@"data.count"];
        if (![count isKindOfClass:[NSNumber class]]) {
            [self logMessage:[NSString stringWithFormat: @"Tunnels notice missing data.count: %@", noticeJSON]];
            return;
        }

        if ([count integerValue] == 0) {
            [self changeConnectionStateTo:PsiphonConnectionStateConnecting evenIfSameState:NO];
        } else if ([count integerValue] == 1) {
            [self changeConnectionStateTo:PsiphonConnectionStateConnected evenIfSameState:NO];
        }
        // count > 1 is an additional multi-tunnel establishment, and not reported.
    }
    else if ([noticeType isEqualToString:@"Exiting"]) {
        if ([self.tunneledAppDelegate respondsToSelector:@selector(onExiting)]) {
            dispatch_sync(self->callbackQueue, ^{
                [self.tunneledAppDelegate onExiting];
            });
        }
    }
    else if ([noticeType isEqualToString:@"AvailableEgressRegions"]) {
        id regions = [notice valueForKeyPath:@"data.regions"];
        if (![regions isKindOfClass:[NSArray class]]) {
            [self logMessage:[NSString stringWithFormat: @"AvailableEgressRegions notice missing data.regions: %@", noticeJSON]];
            return;
        }

        if ([self.tunneledAppDelegate respondsToSelector:@selector(onAvailableEgressRegions:)]) {
            dispatch_sync(self->callbackQueue, ^{
                [self.tunneledAppDelegate onAvailableEgressRegions:regions];
            });
        }
    }
    else if ([noticeType isEqualToString:@"SocksProxyPortInUse"]) {
        id port = [notice valueForKeyPath:@"data.port"];
        if (![port isKindOfClass:[NSNumber class]]) {
            [self logMessage:[NSString stringWithFormat: @"SocksProxyPortInUse notice missing data.port: %@", noticeJSON]];
            return;
        }

        if ([self.tunneledAppDelegate respondsToSelector:@selector(onSocksProxyPortInUse:)]) {
            dispatch_sync(self->callbackQueue, ^{
                [self.tunneledAppDelegate onSocksProxyPortInUse:[port integerValue]];
            });
        }
    }
    else if ([noticeType isEqualToString:@"HttpProxyPortInUse"]) {
        id port = [notice valueForKeyPath:@"data.port"];
        if (![port isKindOfClass:[NSNumber class]]) {
            [self logMessage:[NSString stringWithFormat: @"HttpProxyPortInUse notice missing data.port: %@", noticeJSON]];
            return;
        }

        if ([self.tunneledAppDelegate respondsToSelector:@selector(onHttpProxyPortInUse:)]) {
            dispatch_sync(self->callbackQueue, ^{
                [self.tunneledAppDelegate onHttpProxyPortInUse:[port integerValue]];
            });
        }
    }
    else if ([noticeType isEqualToString:@"ListeningSocksProxyPort"]) {
        id port = [notice valueForKeyPath:@"data.port"];
        if (![port isKindOfClass:[NSNumber class]]) {
            [self logMessage:[NSString stringWithFormat: @"ListeningSocksProxyPort notice missing data.port: %@", noticeJSON]];
            return;
        }

        NSInteger portInt = [port integerValue];

        atomic_store(&self->localSocksProxyPort, portInt);

        if ([self.tunneledAppDelegate respondsToSelector:@selector(onListeningSocksProxyPort:)]) {
            dispatch_sync(self->callbackQueue, ^{
                [self.tunneledAppDelegate onListeningSocksProxyPort:portInt];
            });
        }
    }
    else if ([noticeType isEqualToString:@"ListeningHttpProxyPort"]) {
        id port = [notice valueForKeyPath:@"data.port"];
        if (![port isKindOfClass:[NSNumber class]]) {
            [self logMessage:[NSString stringWithFormat: @"ListeningHttpProxyPort notice missing data.port: %@", noticeJSON]];
            return;
        }

        NSInteger portInt = [port integerValue];

        atomic_store(&self->localHttpProxyPort, portInt);

        if ([self.tunneledAppDelegate respondsToSelector:@selector(onListeningHttpProxyPort:)]) {
            dispatch_sync(self->callbackQueue, ^{
                [self.tunneledAppDelegate onListeningHttpProxyPort:portInt];
            });
        }
    }
    else if ([noticeType isEqualToString:@"UpstreamProxyError"]) {
        id message = [notice valueForKeyPath:@"data.message"];
        if (![message isKindOfClass:[NSString class]]) {
            [self logMessage:[NSString stringWithFormat: @"UpstreamProxyError notice missing data.message: %@", noticeJSON]];
            return;
        }
        
        if ([self.tunneledAppDelegate respondsToSelector:@selector(onUpstreamProxyError:)]) {
            dispatch_sync(self->callbackQueue, ^{
                [self.tunneledAppDelegate onUpstreamProxyError:message];
            });
        }
    }
    else if ([noticeType isEqualToString:@"ClientUpgradeDownloaded"]) {
        // We don't support upgrade downloading
    }
    else if ([noticeType isEqualToString:@"ClientIsLatestVersion"]) {
        // We don't support upgrade downloading
    }
    else if ([noticeType isEqualToString:@"Homepage"]) {
        id url = [notice valueForKeyPath:@"data.url"];
        if (![url isKindOfClass:[NSString class]]) {
            [self logMessage:[NSString stringWithFormat: @"Homepage notice missing data.url: %@", noticeJSON]];
            return;
        }
        
        if ([self.tunneledAppDelegate respondsToSelector:@selector(onHomepage:)]) {
            dispatch_sync(self->callbackQueue, ^{
                [self.tunneledAppDelegate onHomepage:url];
            });
        }
    }
    else if ([noticeType isEqualToString:@"ClientRegion"]) {
        id region = [notice valueForKeyPath:@"data.region"];
        if (![region isKindOfClass:[NSString class]]) {
            [self logMessage:[NSString stringWithFormat: @"ClientRegion notice missing data.region: %@", noticeJSON]];
            return;
        }
        
        if ([self.tunneledAppDelegate respondsToSelector:@selector(onClientRegion:)]) {
            dispatch_sync(self->callbackQueue, ^{
                [self.tunneledAppDelegate onClientRegion:region];
            });
        }
    }
    else if ([noticeType isEqualToString:@"ClientAddress"]) {
        diagnostic = FALSE;

        id address = [notice valueForKeyPath:@"data.address"];
        if (![address isKindOfClass:[NSString class]]) {
            [self logMessage:[NSString stringWithFormat: @"ClientAddress notice missing data.address: %@", noticeJSON]];
            return;
        }

        if ([self.tunneledAppDelegate respondsToSelector:@selector(onClientAddress:)]) {
            dispatch_sync(self->callbackQueue, ^{
                [self.tunneledAppDelegate onClientAddress:address];
            });
        }
    }
    else if ([noticeType isEqualToString:@"SplitTunnelRegions"]) {
        id regions = [notice valueForKeyPath:@"data.regions"];
        if (![regions isKindOfClass:[NSArray class]]) {
            [self logMessage:[NSString stringWithFormat: @"SplitTunnelRegions notice missing data.regions: %@", noticeJSON]];
            return;
        }

        if ([self.tunneledAppDelegate respondsToSelector:@selector(onSplitTunnelRegions:)]) {
            dispatch_sync(self->callbackQueue, ^{
                [self.tunneledAppDelegate onSplitTunnelRegions:regions];
            });
        }
    }
    else if ([noticeType isEqualToString:@"Untunneled"]) {
        diagnostic = FALSE;

        id address = [notice valueForKeyPath:@"data.address"];
        if (![address isKindOfClass:[NSString class]]) {
            [self logMessage:[NSString stringWithFormat: @"Untunneled notice missing data.address: %@", noticeJSON]];
            return;
        }
        
        if ([self.tunneledAppDelegate respondsToSelector:@selector(onUntunneledAddress:)]) {
            dispatch_sync(self->callbackQueue, ^{
                [self.tunneledAppDelegate onUntunneledAddress:address];
            });
        }
    }
    else if ([noticeType isEqualToString:@"BytesTransferred"]) {
        diagnostic = FALSE;
        
        id sent = [notice valueForKeyPath:@"data.sent"];
        id received = [notice valueForKeyPath:@"data.received"];
        if (![sent isKindOfClass:[NSNumber class]] || ![received isKindOfClass:[NSNumber class]]) {
            [self logMessage:[NSString stringWithFormat: @"BytesTransferred notice missing data.sent or data.received: %@", noticeJSON]];
            return;
        }

        if ([self.tunneledAppDelegate respondsToSelector:@selector(onBytesTransferred::)]) {
            dispatch_sync(self->callbackQueue, ^{
                [self.tunneledAppDelegate onBytesTransferred:[sent longLongValue]:[received longLongValue]];
            });
        }
    }
    else if ([noticeType isEqualToString:@"ServerTimestamp"]) {
        id timestamp = [notice valueForKeyPath:@"data.timestamp"];
        if (![timestamp isKindOfClass:[NSString class]]) {
            [self logMessage:[NSString stringWithFormat: @"ServerTimestamp notice missing data.timestamp: %@", noticeJSON]];
            return;
        }

        if ([self.tunneledAppDelegate respondsToSelector:@selector(onServerTimestamp:)]) {
            dispatch_sync(self->callbackQueue, ^{
                [self.tunneledAppDelegate onServerTimestamp:timestamp];
            });
        }
    }
    else if ([noticeType isEqualToString:@"ActiveAuthorizationIDs"]) {
        id authorizations = [notice valueForKeyPath:@"data.IDs"];
        if (![authorizations isKindOfClass:[NSArray class]]) {
            [self logMessage:[NSString stringWithFormat: @"ActiveAuthorizationIDs notice missing data.IDs: %@", noticeJSON]];
            return;
        }

        if ([self.tunneledAppDelegate respondsToSelector:@selector(onActiveAuthorizationIDs:)]) {
            dispatch_sync(self->callbackQueue, ^{
                [self.tunneledAppDelegate onActiveAuthorizationIDs:authorizations];
            });
        }
    }
    else if ([noticeType isEqualToString:@"TrafficRateLimits"]) {
        id upstreamBytesPerSecond = [notice valueForKeyPath:@"data.upstreamBytesPerSecond"];
        id downstreamBytesPerSecond = [notice valueForKeyPath:@"data.downstreamBytesPerSecond"];
        if (![upstreamBytesPerSecond isKindOfClass:[NSNumber class]] || ![downstreamBytesPerSecond isKindOfClass:[NSNumber class]]) {
            [self logMessage:[NSString stringWithFormat: @"TrafficRateLimits notice missing data.upstreamBytesPerSecond or data.downstreamBytesPerSecond: %@", noticeJSON]];
            return;
        }

        if ([self.tunneledAppDelegate respondsToSelector:@selector(onTrafficRateLimits::)]) {
            dispatch_sync(self->callbackQueue, ^{
                [self.tunneledAppDelegate onTrafficRateLimits:[upstreamBytesPerSecond longLongValue]:[downstreamBytesPerSecond longLongValue]];
            });
        }
    }
    else if ([noticeType isEqualToString:@"ServerAlert"]) {
        id reason = [notice valueForKeyPath:@"data.reason"];
        id subject = [notice valueForKeyPath:@"data.subject"];
        if (![reason isKindOfClass:[NSString class]] || ![subject isKindOfClass:[NSString class]]) {
            [self logMessage:[NSString stringWithFormat: @"ServerAlert notice missing data.reason or data.subject: %@", noticeJSON]];
            return;
        }
        id actionURLs = [notice valueForKeyPath:@"data.actionURLs"];
        if (![actionURLs isKindOfClass:[NSArray class]]) {
            [self logMessage:[NSString stringWithFormat: @"ServerAlert notice missing data.actionURLs: %@", noticeJSON]];
            return;
        }

        if ([self.tunneledAppDelegate respondsToSelector:@selector(onServerAlert:::)]) {
            dispatch_sync(self->callbackQueue, ^{
                [self.tunneledAppDelegate onServerAlert:reason:subject:actionURLs];
            });
        }
    }
    else if ([noticeType isEqualToString:@"ApplicationParameters"]) {
        
        id parameters = [notice valueForKeyPath:@"data.parameters"];
        if (![parameters isKindOfClass:[NSDictionary class]]) {
            [self logMessage:[NSString stringWithFormat: @"ApplicationParameters notice missing data.parameters: %@", noticeJSON]];
            return;
        }

        if ([self.tunneledAppDelegate respondsToSelector:@selector(onApplicationParameters:)]) {
            dispatch_sync(self->callbackQueue, ^{
                [self.tunneledAppDelegate onApplicationParameters:parameters];
            });
        }
    }
    else if ([noticeType isEqualToString:@"InternalError"]) {
        internalError = TRUE;
    }
    
    // When tunnel-core is managing diagnostics, onDiagnosticMessage is
    // typically not called: the user app will get callbacks for specific
    // events such as onConnected, and for all other notices tunnel-core
    // is recording them and the overhead of posting to the user app is
    // redundant and unnecessary.
    //
    // The only exception is NoticeInternalError, where tunnel-core has
    // failed to log a notice. In this case, the user app receives
    // onDiagnosticMessage and a chance to report the error.
    //
    // Otherwise, when tunnel-core is not managing diagnostics, pass
    // diagnostic messages to onDiagnosticMessage.
    if (diagnostic &&
        (atomic_load(&self->usingNoticeFiles) == FALSE || internalError == TRUE)) {

        NSDictionary *data = notice[@"data"];
        if (data == nil) {
            return;
        }
        
        NSString *dataStr = [[[SBJson4Writer alloc] init] stringWithObject:data];
        NSString *timestampStr = notice[@"timestamp"];
        if (timestampStr == nil) {
            return;
        }

        NSString *diagnosticMessage = [NSString stringWithFormat:@"%@: %@", noticeType, dataStr];
        [self postDiagnosticMessage:diagnosticMessage withTimestamp:timestampStr];
    }
}

- (void)logMessage:(NSString *)message {

    // When tunnel-core is configured to manage diagnostics,
    // library logMessages are sent to tunnel-core.
    // Otherwise, they are posted to onDiagnosticMessage for
    // the user app to manage.

    if (atomic_load(&self->usingNoticeFiles) == TRUE) {
        GoPsiNoticeUserLog(message);
    } else {
        NSString *timestamp = [rfc3339Formatter stringFromDate:[NSDate date]];
        [self postDiagnosticMessage:message withTimestamp:timestamp];
    }
}

- (void)postDiagnosticMessage:(NSString *)message withTimestamp:(NSString * _Nonnull)timestamp {
    if ([self.tunneledAppDelegate respondsToSelector:@selector(onDiagnosticMessage:withTimestamp:)]) {
        dispatch_sync(self->callbackQueue, ^{
            [self.tunneledAppDelegate onDiagnosticMessage:message withTimestamp:timestamp];
        });
    }
}

#pragma mark - GoPsiPsiphonProvider protocol implementation (private)

- (NSString *)bindToDevice:(long)fileDescriptor error:(NSError **)error {

    *error = [[NSError alloc] initWithDomain:@"iOSLibrary" code:1 userInfo:@{NSLocalizedDescriptionKey: @"bindToDevice: not supported"}];
    return @"";
}

- (NSString *)getDNSServersAsString {

    // In non-VPN mode, don't use the tunnel-core custom DNS resolver with
    // any system DNS servers, as these are commonly LAN addresses and
    // sending UDP packets to the LAN will trigger Local Network Privacy
    // permissions requirements.
    if (self->tunnelWholeDevice == TRUE && atomic_load(&self->useInitialDNS)) {
        return self->initialDNSCache;
    } else {
        // Alternate DNS servers may be provided by psiphon-tunnel-core config
        // or tactics, or the system default resolver may be used (Go on iOS
        // uses the C standard library resolver via CGO, and iOS ensures
        // those calls are routed outside of the VPN when invoked from a VPN
        // extension).
        return @"";
    }
}

- (long)hasNetworkConnectivity {

    BOOL hasConnectivity = [self->reachability reachabilityStatus] != NetworkReachabilityNotReachable;

    if (!hasConnectivity) {
        // changeConnectionStateTo self-throttles, so even if called multiple
        // times it won't send multiple messages to the app.
        [self changeConnectionStateTo:PsiphonConnectionStateWaitingForNetwork evenIfSameState:NO];
    }

    return hasConnectivity;
}

- (NSString *)iPv6Synthesize:(NSString *)IPv4Addr {
    return [IPv6Synthesizer IPv4ToIPv6:IPv4Addr];
}

- (long)hasIPv6Route {
    // Unused on iOS.
    return FALSE;
}

- (NSString *)getNetworkID {
    NSError *warn;
    NSString *networkID = [NetworkID getNetworkIDWithReachability:self->reachability
                                          andCurrentNetworkStatus:atomic_load(&self->currentNetworkStatus)
                                                          warning:&warn];
    if (warn != nil) {
        [self logMessage:[NSString stringWithFormat:@"error getting network ID: %@", warn.localizedDescription]];
    }
    return networkID;
}

- (void)notice:(NSString *)noticeJSON {
    // To prevent out-of-control memory usage, we want to limit the number of notices
    // we asynchronously queue. Note that this means we'll start blocking Go threads
    // after the first notice, but that's still preferable to a memory explosion.
    dispatch_semaphore_wait(self->noticeHandlingSemaphore, DISPATCH_TIME_FOREVER);

    dispatch_async(self->workQueue, ^{
        [self handlePsiphonNotice:noticeJSON];
        dispatch_semaphore_signal(self->noticeHandlingSemaphore);
    });
}

#pragma mark - Helpers (private)

/**
    @brief Returns NSString array of DNS addresses for current active
           network interface using libresolv.
    @return Array of DNS addresses, nil on failure.
 */

- (NSArray<NSString *> *)getSystemDNSServers {
    NSMutableArray<NSString *> *serverList = [NSMutableArray new];

    // Limitations:
    //
    // - May not work on IPv6-only networks:
    //   https://developer.apple.com/forums/thread/86338.
    //
    // - Will not return the DNS servers for the underlying physical network
    //   once the VPN is running:
    //   https://developer.apple.com/forums/thread/661601.
    //
    // - Potential APIs which return the DNS servers associated with an
    //   interface (e.g, invoke nw_path_get_dns_servers as part of
    //   NWPathMonitor) are private:
    //   https://developer.apple.com/forums/thread/107861.
    //
    // - High-level APIs such as resolving and making connections via
    //   NEPacketTunnelProvider are missing circumvention capabilities.

    res_state _state;
    _state = malloc(sizeof(struct __res_state));

    if (res_ninit(_state) < 0) {
        [self logMessage:@"getSystemDNSServers: res_ninit failed."];
        free(_state);
        return nil;
    }

    union res_sockaddr_union servers[NI_MAXSERV];  // Default max 32

    int numServersFound = res_getservers(_state, servers, NI_MAXSERV);

    char hostBuf[NI_MAXHOST];
    for (int i = 0; i < numServersFound; i++) {
        union res_sockaddr_union s = servers[i];
        if (s.sin.sin_len > 0) {
            int ret_code = getnameinfo((struct sockaddr *)&s.sin,
              (socklen_t)s.sin.sin_len,
              (char *)&hostBuf,
              sizeof(hostBuf),
              nil,
              0,
              NI_NUMERICHOST); // Flag "numeric form of hostname"

            if (EXIT_SUCCESS == ret_code) {
                [serverList addObject:[NSString stringWithUTF8String:hostBuf]];
            } else {
                [self logMessage:[NSString stringWithFormat: @"getSystemDNSServers: getnameinfo failed: %d", ret_code]];
            }
        }
    }

    // Clear memory used by res_ninit
    res_ndestroy(_state);
    free(_state);

    return serverList;
}

- (void)changeConnectionStateTo:(PsiphonConnectionState)newState evenIfSameState:(BOOL)forceNotification {
    // Store the new state and get the old state.
    PsiphonConnectionState oldState = atomic_exchange(&self->connectionState, newState);

    // If the state has changed, inform the app.
    if (forceNotification || oldState != newState) {
        if ([self.tunneledAppDelegate respondsToSelector:@selector(onConnectionStateChangedFrom:to:)]) {
            dispatch_sync(self->callbackQueue, ^{
                [self.tunneledAppDelegate onConnectionStateChangedFrom:oldState to:newState];
            });
        }

        if (newState == PsiphonConnectionStateDisconnected) {
            // This isn't a message sent to the app.
        }
        else if (newState == PsiphonConnectionStateConnecting &&
                 [self.tunneledAppDelegate respondsToSelector:@selector(onConnecting)]) {
            dispatch_sync(self->callbackQueue, ^{
                [self.tunneledAppDelegate onConnecting];
            });
        }
        else if (newState == PsiphonConnectionStateConnected &&
                 [self.tunneledAppDelegate respondsToSelector:@selector(onConnected)]) {
            dispatch_sync(self->callbackQueue, ^{
                [self.tunneledAppDelegate onConnected];
            });
        }
        else if (newState == PsiphonConnectionStateWaitingForNetwork &&
                 [self.tunneledAppDelegate respondsToSelector:@selector(onStartedWaitingForNetworkConnectivity)]) {
            dispatch_sync(self->callbackQueue, ^{
                [self.tunneledAppDelegate onStartedWaitingForNetworkConnectivity];
            });
        }
    }
}

/*!
 Checks if the local proxy at a given port is responding.
 NOTE: This must only be called when there's a valid SOCKS or HTTP proxy port (i.e., when
 we're in a connected state.)
 @return  TRUE if the local proxy is responding, FALSE otherwise.
 */
- (BOOL)isLocalProxyAliveAtPort:(NSInteger)port {
    CFSocketRef sockfd;
    sockfd = CFSocketCreate(NULL, AF_INET, SOCK_STREAM, IPPROTO_TCP, 0, NULL, NULL);
    if (sockfd == NULL) {
        // An error occurred creating the socket. It's impossible to complete
        // the test. We'll be optimistic.
        return YES;
    }

    struct sockaddr_in servaddr;
    memset(&servaddr, 0, sizeof(servaddr));
    servaddr.sin_len = sizeof(servaddr);
    servaddr.sin_family = AF_INET;
    servaddr.sin_port = htons(port);
    inet_pton(AF_INET, [@"127.0.0.1" cStringUsingEncoding:NSUTF8StringEncoding], &servaddr.sin_addr);

    CFDataRef connectAddr = CFDataCreate(NULL, (unsigned char *)&servaddr, sizeof(servaddr));
    if (connectAddr == NULL) {
        CFSocketInvalidate(sockfd);
        CFRelease(sockfd);
        // Again, be optimistic.
        return YES;
    }

    BOOL proxyTestSuccess = YES;
    if (CFSocketConnectToAddress(sockfd, connectAddr, 1) != kCFSocketSuccess) {
        proxyTestSuccess = NO;
    }

    CFSocketInvalidate(sockfd);
    CFRelease(sockfd);
    CFRelease(connectAddr);

    return proxyTestSuccess;
}

// We are going to do our own monitoring of the network reachability, rather
// than relying on the tunnel to inform us. This is because it can take a long
// time for the tunnel to notice the network is gone (depending on attempts to
// use the tunnel).
- (void)startInternetReachabilityMonitoring {
    // (1) Start notifier and then (2) sample the reachability status to bootstrap current network
    // status. This ordering is required to ensure we do not miss any reachability status updates.
    // Note: this function must complete execution before any reachability changed notifications are
    // processed to ensure ordering; otherwise (2) may overwrite the current network status with a
    // stale value in the unlikely event where a reachability changed notification is emitted
    // immediately after (1).
    [[NSNotificationCenter defaultCenter] addObserver:self selector:@selector(internetReachabilityChanged:) name:kReachabilityChangedNotification object :nil];
    [self->reachability startNotifier];
    atomic_store(&self->currentNetworkStatus, [self->reachability reachabilityStatus]);
}

- (void)stopInternetReachabilityMonitoring {
    [self->reachability stopNotifier];
    [[NSNotificationCenter defaultCenter] removeObserver:self name:kReachabilityChangedNotification object:nil];
}

- (void)internetReachabilityChanged:(NSNotification *)note {
    // Ensure notifications are not processed until current network status is
    // bootstrapped. See comment in startInternetReachabilityMonitoring.
    @synchronized (PsiphonTunnel.self) {
        // Invalidate initialDNSCache due to limitations documented in
        // getSystemDNSServers.
        //
        // TODO: consider at least reverting to using the initialDNSCache when a
        // new network ID matches the initial network ID -- i.e., when the device
        // is back on the initial network -- even though those DNS servers _may_
        // have changed.
        atomic_store(&self->useInitialDNS, FALSE);

        NetworkReachability networkStatus;
        NetworkReachability previousNetworkStatus;
        BOOL interfaceChanged = FALSE;

        // Pass current reachability through to the delegate
        // as soon as a network reachability change is detected
        if (@available(iOS 12.0, *)) {
            ReachabilityChangedNotification *notif = [note object];
            networkStatus = notif.reachabilityStatus;
            if (notif.prevDefaultActiveInterfaceName == nil && notif.curDefaultActiveInterfaceName == nil) {
                // no interface change
            } else if (notif.prevDefaultActiveInterfaceName == nil || notif.curDefaultActiveInterfaceName == nil) {
                // interface appeared or disappeared
                interfaceChanged = TRUE;
            } else if (![notif.prevDefaultActiveInterfaceName isEqualToString:notif.curDefaultActiveInterfaceName]) {
                // active interface changed
                interfaceChanged = TRUE;
            }
        } else {
            Reachability* currentReachability = [note object];
            networkStatus = [currentReachability reachabilityStatus];
        }

        if ([self.tunneledAppDelegate respondsToSelector:@selector(onInternetReachabilityChanged:)]) {
            dispatch_sync(self->callbackQueue, ^{
                [self.tunneledAppDelegate onInternetReachabilityChanged:networkStatus];
            });
        }

        previousNetworkStatus = atomic_exchange(&self->currentNetworkStatus, networkStatus);

        // Restart if the network status or interface has changed, unless the previous status was
        // NetworkReachabilityNotReachable, because the tunnel should be waiting for connectivity in
        // that case.
        if ((networkStatus != previousNetworkStatus || interfaceChanged) && previousNetworkStatus != NetworkReachabilityNotReachable) {
            GoPsiReconnectTunnel();
        }
    }
}

/*!
 Determine the device's region. Makes a best guess based on available info.
 @returns The two-letter country code that the device is probably located in.
 */
+ (NSString * _Nonnull)getDeviceRegion {
    /// One of the ways we determine the device region is to look at the current timezone. When then need to map that to a likely country.
    /// This mapping is derived from here: https://en.wikipedia.org/wiki/List_of_tz_database_time_zones
    const NSDictionary *timezoneToCountryCode = @{@"Africa/Abidjan": @"CI", @"Africa/Accra": @"GH", @"Africa/Addis_Ababa": @"ET", @"Africa/Algiers": @"DZ", @"Africa/Asmara": @"ER", @"Africa/Bamako": @"ML", @"Africa/Bangui": @"CF", @"Africa/Banjul": @"GM", @"Africa/Bissau": @"GW", @"Africa/Blantyre": @"MW", @"Africa/Brazzaville": @"CG", @"Africa/Bujumbura": @"BI", @"Africa/Cairo": @"EG", @"Africa/Casablanca": @"MA", @"Africa/Ceuta": @"ES", @"Africa/Conakry": @"GN", @"Africa/Dakar": @"SN", @"Africa/Dar_es_Salaam": @"TZ", @"Africa/Djibouti": @"DJ", @"Africa/Douala": @"CM", @"Africa/El_Aaiun": @"EH", @"Africa/Freetown": @"SL", @"Africa/Gaborone": @"BW", @"Africa/Harare": @"ZW", @"Africa/Johannesburg": @"ZA", @"Africa/Juba": @"SS", @"Africa/Kampala": @"UG", @"Africa/Khartoum": @"SD", @"Africa/Kigali": @"RW", @"Africa/Kinshasa": @"CD", @"Africa/Lagos": @"NG", @"Africa/Libreville": @"GA", @"Africa/Lome": @"TG", @"Africa/Luanda": @"AO", @"Africa/Lubumbashi": @"CD", @"Africa/Lusaka": @"ZM", @"Africa/Malabo": @"GQ", @"Africa/Maputo": @"MZ", @"Africa/Maseru": @"LS", @"Africa/Mbabane": @"SZ", @"Africa/Mogadishu": @"SO", @"Africa/Monrovia": @"LR", @"Africa/Nairobi": @"KE", @"Africa/Ndjamena": @"TD", @"Africa/Niamey": @"NE", @"Africa/Nouakchott": @"MR", @"Africa/Ouagadougou": @"BF", @"Africa/Porto-Novo": @"BJ", @"Africa/Sao_Tome": @"ST", @"Africa/Tripoli": @"LY", @"Africa/Tunis": @"TN", @"Africa/Windhoek": @"NA", @"America/Adak": @"US", @"America/Anchorage": @"US", @"America/Anguilla": @"AI", @"America/Antigua": @"AG", @"America/Araguaina": @"BR", @"America/Argentina/Buenos_Aires": @"AR", @"America/Argentina/Catamarca": @"AR", @"America/Argentina/Cordoba": @"AR", @"America/Argentina/Jujuy": @"AR", @"America/Argentina/La_Rioja": @"AR", @"America/Argentina/Mendoza": @"AR", @"America/Argentina/Rio_Gallegos": @"AR", @"America/Argentina/Salta": @"AR", @"America/Argentina/San_Juan": @"AR", @"America/Argentina/San_Luis": @"AR", @"America/Argentina/Tucuman": @"AR", @"America/Argentina/Ushuaia": @"AR", @"America/Aruba": @"AW", @"America/Asuncion": @"PY", @"America/Atikokan": @"CA", @"America/Bahia": @"BR", @"America/Bahia_Banderas": @"MX", @"America/Barbados": @"BB", @"America/Belem": @"BR", @"America/Belize": @"BZ", @"America/Blanc-Sablon": @"CA", @"America/Boa_Vista": @"BR", @"America/Bogota": @"CO", @"America/Boise": @"US", @"America/Cambridge_Bay": @"CA", @"America/Campo_Grande": @"BR", @"America/Cancun": @"MX", @"America/Caracas": @"VE", @"America/Cayenne": @"GF", @"America/Cayman": @"KY", @"America/Chicago": @"US", @"America/Chihuahua": @"MX", @"America/Costa_Rica": @"CR", @"America/Creston": @"CA", @"America/Cuiaba": @"BR", @"America/Curacao": @"CW", @"America/Danmarkshavn": @"GL", @"America/Dawson": @"CA", @"America/Dawson_Creek": @"CA", @"America/Denver": @"US", @"America/Detroit": @"US", @"America/Dominica": @"DM", @"America/Edmonton": @"CA", @"America/Eirunepe": @"BR", @"America/El_Salvador": @"SV", @"America/Fort_Nelson": @"CA", @"America/Fortaleza": @"BR", @"America/Glace_Bay": @"CA", @"America/Godthab": @"GL", @"America/Goose_Bay": @"CA", @"America/Grand_Turk": @"TC", @"America/Grenada": @"GD", @"America/Guadeloupe": @"GP", @"America/Guatemala": @"GT", @"America/Guayaquil": @"EC", @"America/Guyana": @"GY", @"America/Halifax": @"CA", @"America/Havana": @"CU", @"America/Hermosillo": @"MX", @"America/Indiana/Indianapolis": @"US", @"America/Indiana/Knox": @"US", @"America/Indiana/Marengo": @"US", @"America/Indiana/Petersburg": @"US", @"America/Indiana/Tell_City": @"US", @"America/Indiana/Vevay": @"US", @"America/Indiana/Vincennes": @"US", @"America/Indiana/Winamac": @"US", @"America/Inuvik": @"CA", @"America/Iqaluit": @"CA", @"America/Jamaica": @"JM", @"America/Juneau": @"US", @"America/Kentucky/Louisville": @"US", @"America/Kentucky/Monticello": @"US", @"America/Kralendijk": @"BQ", @"America/La_Paz": @"BO", @"America/Lima": @"PE", @"America/Los_Angeles": @"US", @"America/Lower_Princes": @"SX", @"America/Maceio": @"BR", @"America/Managua": @"NI", @"America/Manaus": @"BR", @"America/Marigot": @"MF", @"America/Martinique": @"MQ", @"America/Matamoros": @"MX", @"America/Mazatlan": @"MX", @"America/Menominee": @"US", @"America/Merida": @"MX", @"America/Metlakatla": @"US", @"America/Mexico_City": @"MX", @"America/Miquelon": @"PM", @"America/Moncton": @"CA", @"America/Monterrey": @"MX", @"America/Montevideo": @"UY", @"America/Montserrat": @"MS", @"America/Nassau": @"BS", @"America/New_York": @"US", @"America/Nipigon": @"CA", @"America/Nome": @"US", @"America/Noronha": @"BR", @"America/North_Dakota/Beulah": @"US", @"America/North_Dakota/Center": @"US", @"America/North_Dakota/New_Salem": @"US", @"America/Ojinaga": @"MX", @"America/Panama": @"PA", @"America/Pangnirtung": @"CA", @"America/Paramaribo": @"SR", @"America/Phoenix": @"US", @"America/Port_of_Spain": @"TT", @"America/Port-au-Prince": @"HT", @"America/Porto_Velho": @"BR", @"America/Puerto_Rico": @"PR", @"America/Rainy_River": @"CA", @"America/Rankin_Inlet": @"CA", @"America/Recife": @"BR", @"America/Regina": @"CA", @"America/Resolute": @"CA", @"America/Rio_Branco": @"BR", @"America/Santarem": @"BR", @"America/Santiago": @"CL", @"America/Santo_Domingo": @"DO", @"America/Sao_Paulo": @"BR", @"America/Scoresbysund": @"GL", @"America/Sitka": @"US", @"America/St_Barthelemy": @"BL", @"America/St_Johns": @"CA", @"America/St_Kitts": @"KN", @"America/St_Lucia": @"LC", @"America/St_Thomas": @"VI", @"America/St_Vincent": @"VC", @"America/Swift_Current": @"CA", @"America/Tegucigalpa": @"HN", @"America/Thule": @"GL", @"America/Thunder_Bay": @"CA", @"America/Tijuana": @"MX", @"America/Toronto": @"CA", @"America/Tortola": @"VG", @"America/Vancouver": @"CA", @"America/Whitehorse": @"CA", @"America/Winnipeg": @"CA", @"America/Yakutat": @"US", @"America/Yellowknife": @"CA", @"Antarctica/Casey": @"AQ", @"Antarctica/Davis": @"AQ", @"Antarctica/DumontDUrville": @"AQ", @"Antarctica/Macquarie": @"AU", @"Antarctica/Mawson": @"AQ", @"Antarctica/McMurdo": @"AQ", @"Antarctica/Palmer": @"AQ", @"Antarctica/Rothera": @"AQ", @"Antarctica/Syowa": @"AQ", @"Antarctica/Troll": @"AQ", @"Antarctica/Vostok": @"AQ", @"Arctic/Longyearbyen": @"SJ", @"Asia/Aden": @"YE", @"Asia/Almaty": @"KZ", @"Asia/Amman": @"JO", @"Asia/Anadyr": @"RU", @"Asia/Aqtau": @"KZ", @"Asia/Aqtobe": @"KZ", @"Asia/Ashgabat": @"TM", @"Asia/Baghdad": @"IQ", @"Asia/Bahrain": @"BH", @"Asia/Baku": @"AZ", @"Asia/Bangkok": @"TH", @"Asia/Barnaul": @"RU", @"Asia/Beirut": @"LB", @"Asia/Bishkek": @"KG", @"Asia/Brunei": @"BN", @"Asia/Chita": @"RU", @"Asia/Choibalsan": @"MN", @"Asia/Colombo": @"LK", @"Asia/Damascus": @"SY", @"Asia/Dhaka": @"BD", @"Asia/Dili": @"TL", @"Asia/Dubai": @"AE", @"Asia/Dushanbe": @"TJ", @"Asia/Gaza": @"PS", @"Asia/Hebron": @"PS", @"Asia/Ho_Chi_Minh": @"VN", @"Asia/Hong_Kong": @"HK", @"Asia/Hovd": @"MN", @"Asia/Irkutsk": @"RU", @"Asia/Jakarta": @"ID", @"Asia/Jayapura": @"ID", @"Asia/Jerusalem": @"IL", @"Asia/Kabul": @"AF", @"Asia/Kamchatka": @"RU", @"Asia/Karachi": @"PK", @"Asia/Kathmandu": @"NP", @"Asia/Khandyga": @"RU", @"Asia/Kolkata": @"IN", @"Asia/Krasnoyarsk": @"RU", @"Asia/Kuala_Lumpur": @"MY", @"Asia/Kuching": @"MY", @"Asia/Kuwait": @"KW", @"Asia/Macau": @"MO", @"Asia/Magadan": @"RU", @"Asia/Makassar": @"ID", @"Asia/Manila": @"PH", @"Asia/Muscat": @"OM", @"Asia/Nicosia": @"CY", @"Asia/Novokuznetsk": @"RU", @"Asia/Novosibirsk": @"RU", @"Asia/Omsk": @"RU", @"Asia/Oral": @"KZ", @"Asia/Phnom_Penh": @"KH", @"Asia/Pontianak": @"ID", @"Asia/Pyongyang": @"KP", @"Asia/Qatar": @"QA", @"Asia/Qyzylorda": @"KZ", @"Asia/Rangoon": @"MM", @"Asia/Riyadh": @"SA", @"Asia/Sakhalin": @"RU", @"Asia/Samarkand": @"UZ", @"Asia/Seoul": @"KR", @"Asia/Shanghai": @"CN", @"Asia/Singapore": @"SG", @"Asia/Srednekolymsk": @"RU", @"Asia/Taipei": @"TW", @"Asia/Tashkent": @"UZ", @"Asia/Tbilisi": @"GE", @"Asia/Tehran": @"IR", @"Asia/Thimphu": @"BT", @"Asia/Tokyo": @"JP", @"Asia/Tomsk": @"RU", @"Asia/Ulaanbaatar": @"MN", @"Asia/Urumqi": @"CN", @"Asia/Ust-Nera": @"RU", @"Asia/Vientiane": @"LA", @"Asia/Vladivostok": @"RU", @"Asia/Yakutsk": @"RU", @"Asia/Yekaterinburg": @"RU", @"Asia/Yerevan": @"AM", @"Atlantic/Azores": @"PT", @"Atlantic/Bermuda": @"BM", @"Atlantic/Canary": @"ES", @"Atlantic/Cape_Verde": @"CV", @"Atlantic/Faroe": @"FO", @"Atlantic/Madeira": @"PT", @"Atlantic/Reykjavik": @"IS", @"Atlantic/South_Georgia": @"GS", @"Atlantic/St_Helena": @"SH", @"Atlantic/Stanley": @"FK", @"Australia/Adelaide": @"AU", @"Australia/Brisbane": @"AU", @"Australia/Broken_Hill": @"AU", @"Australia/Currie": @"AU", @"Australia/Darwin": @"AU", @"Australia/Eucla": @"AU", @"Australia/Hobart": @"AU", @"Australia/Lindeman": @"AU", @"Australia/Lord_Howe": @"AU", @"Australia/Melbourne": @"AU", @"Australia/Perth": @"AU", @"Australia/Sydney": @"AU", @"Europe/Amsterdam": @"NL", @"Europe/Andorra": @"AD", @"Europe/Astrakhan": @"RU", @"Europe/Athens": @"GR", @"Europe/Belgrade": @"RS", @"Europe/Berlin": @"DE", @"Europe/Bratislava": @"SK", @"Europe/Brussels": @"BE", @"Europe/Bucharest": @"RO", @"Europe/Budapest": @"HU", @"Europe/Busingen": @"DE", @"Europe/Chisinau": @"MD", @"Europe/Copenhagen": @"DK", @"Europe/Dublin": @"IE", @"Europe/Gibraltar": @"GI", @"Europe/Guernsey": @"GG", @"Europe/Helsinki": @"FI", @"Europe/Isle_of_Man": @"IM", @"Europe/Istanbul": @"TR", @"Europe/Jersey": @"JE", @"Europe/Kaliningrad": @"RU", @"Europe/Kiev": @"UA", @"Europe/Kirov": @"RU", @"Europe/Lisbon": @"PT", @"Europe/Ljubljana": @"SI", @"Europe/London": @"GB", @"Europe/Luxembourg": @"LU", @"Europe/Madrid": @"ES", @"Europe/Malta": @"MT", @"Europe/Mariehamn": @"AX", @"Europe/Minsk": @"BY", @"Europe/Monaco": @"MC", @"Europe/Moscow": @"RU", @"Europe/Oslo": @"NO", @"Europe/Paris": @"FR", @"Europe/Podgorica": @"ME", @"Europe/Prague": @"CZ", @"Europe/Riga": @"LV", @"Europe/Rome": @"IT", @"Europe/Samara": @"RU", @"Europe/San_Marino": @"SM", @"Europe/Sarajevo": @"BA", @"Europe/Simferopol": @"RU", @"Europe/Skopje": @"MK", @"Europe/Sofia": @"BG", @"Europe/Stockholm": @"SE", @"Europe/Tallinn": @"EE", @"Europe/Tirane": @"AL", @"Europe/Ulyanovsk": @"RU", @"Europe/Uzhgorod": @"UA", @"Europe/Vaduz": @"LI", @"Europe/Vatican": @"VA", @"Europe/Vienna": @"AT", @"Europe/Vilnius": @"LT", @"Europe/Volgograd": @"RU", @"Europe/Warsaw": @"PL", @"Europe/Zagreb": @"HR", @"Europe/Zaporozhye": @"UA", @"Europe/Zurich": @"CH", @"Indian/Antananarivo": @"MG", @"Indian/Chagos": @"IO", @"Indian/Christmas": @"CX", @"Indian/Cocos": @"CC", @"Indian/Comoro": @"KM", @"Indian/Kerguelen": @"TF", @"Indian/Mahe": @"SC", @"Indian/Maldives": @"MV", @"Indian/Mauritius": @"MU", @"Indian/Mayotte": @"YT", @"Indian/Reunion": @"RE", @"Pacific/Apia": @"WS", @"Pacific/Auckland": @"NZ", @"Pacific/Bougainville": @"PG", @"Pacific/Chatham": @"NZ", @"Pacific/Chuuk": @"FM", @"Pacific/Easter": @"CL", @"Pacific/Efate": @"VU", @"Pacific/Enderbury": @"KI", @"Pacific/Fakaofo": @"TK", @"Pacific/Fiji": @"FJ", @"Pacific/Funafuti": @"TV", @"Pacific/Galapagos": @"EC", @"Pacific/Gambier": @"PF", @"Pacific/Guadalcanal": @"SB", @"Pacific/Guam": @"GU", @"Pacific/Honolulu": @"US", @"Pacific/Johnston": @"UM", @"Pacific/Kiritimati": @"KI", @"Pacific/Kosrae": @"FM", @"Pacific/Kwajalein": @"MH", @"Pacific/Majuro": @"MH", @"Pacific/Marquesas": @"PF", @"Pacific/Midway": @"UM", @"Pacific/Nauru": @"NR", @"Pacific/Niue": @"NU", @"Pacific/Norfolk": @"NF", @"Pacific/Noumea": @"NC", @"Pacific/Pago_Pago": @"AS", @"Pacific/Palau": @"PW", @"Pacific/Pitcairn": @"PN", @"Pacific/Pohnpei": @"FM", @"Pacific/Port_Moresby": @"PG", @"Pacific/Rarotonga": @"CK", @"Pacific/Saipan": @"MP", @"Pacific/Tahiti": @"PF", @"Pacific/Tarawa": @"KI", @"Pacific/Tongatapu": @"TO", @"Pacific/Wake": @"UM", @"Pacific/Wallis": @"WF"};
    
    // First try getting from telephony info (will fail for non-phones and simulator)
    CTTelephonyNetworkInfo *networkInfo = nil;
    CTCarrier *carrier = nil;
    NSString *carrierCountryCode = nil;
    if ((networkInfo = [[CTTelephonyNetworkInfo alloc] init]) != nil &&
        (carrier = [networkInfo subscriberCellularProvider]) != nil &&
        (carrierCountryCode = [carrier isoCountryCode]) != nil) {
        return [carrierCountryCode uppercaseString];
    }
    
    // Next try to map the time zone to a country code.
    NSString *timezone = [[NSTimeZone systemTimeZone] name];
    if (timezoneToCountryCode[timezone] != nil) {
        return timezoneToCountryCode[timezone];
    }
    
    // Next try getting the region from the current locale. This isn't terribly
    // reliable (because, for example, en-US is used in a lot of places that
    // aren't the US).
    NSString *localeCountryCode = [[NSLocale currentLocale] objectForKey:NSLocaleCountryCode];
    
    if (localeCountryCode != nil) {
        return [localeCountryCode uppercaseString];
    }
    
    // Generic-ish default
    return @"US";
}

// RFC3339 formatter.
+ (NSDateFormatter*)rfc3339Formatter {

    NSDateFormatter *rfc3339Formatter = [[NSDateFormatter alloc] init];
    NSLocale *enUSPOSIXLocale = [NSLocale localeWithLocaleIdentifier:@"en_US_POSIX"];
    [rfc3339Formatter setLocale:enUSPOSIXLocale];

    // Example: notice time format from Go code: "2006-01-02T15:04:05.999Z07:00"
    [rfc3339Formatter setDateFormat:@"yyyy'-'MM'-'dd'T'HH':'mm':'ss.SSSZZZZZ"];
    [rfc3339Formatter setTimeZone:[NSTimeZone timeZoneForSecondsFromGMT:0]];

    return rfc3339Formatter;
}

/*!
 generateSessionID generates a session ID suitable for use with the Psiphon API.
 */
+ (NSString *)generateSessionID:(NSError *_Nullable *_Nonnull)outError {

    *outError = nil;

    const int sessionIDLen = 16;
    uint8_t sessionID[sessionIDLen];
    int result = SecRandomCopyBytes(kSecRandomDefault, sessionIDLen, sessionID);
    if (result != errSecSuccess) {
        NSString *errorDescription = [NSString stringWithFormat:@"Error generating session ID: %d", result];
        *outError = [NSError errorWithDomain:PsiphonTunnelErrorDomain
                                        code:PsiphonTunnelErrorCodeGenerateSessionIDError
                                    userInfo:@{NSLocalizedDescriptionKey:errorDescription}];
        return nil;
    }
    NSMutableString *hexEncodedSessionID = [NSMutableString stringWithCapacity:(sessionIDLen*2)];
    for (int i = 0; i < sessionIDLen; i++) {
        [hexEncodedSessionID appendFormat:@"%02x", sessionID[i]];
    }
    return hexEncodedSessionID;
}

@end

// See comment in header.
@implementation PsiphonTunnelFeedback {
    dispatch_queue_t workQueue;
    dispatch_queue_t callbackQueue;
}

- (id)init {
    self = [super init];
    if (self) {
        self->workQueue = dispatch_queue_create("com.psiphon3.library.feedback.WorkQueue", DISPATCH_QUEUE_SERIAL);
        self->callbackQueue = dispatch_queue_create("com.psiphon3.library.feedback.CallbackQueue", DISPATCH_QUEUE_SERIAL);
    }
    return self;
}

// See comment in header.
- (void)startSendFeedback:(NSString * _Nonnull)feedbackJson
       feedbackConfigJson:(id _Nonnull)feedbackConfigJson
               uploadPath:(NSString * _Nonnull)uploadPath
           loggerDelegate:(id<PsiphonTunnelLoggerDelegate> _Nullable)loggerDelegate
         feedbackDelegate:(id<PsiphonTunnelFeedbackDelegate> _Nonnull)feedbackDelegate {

    dispatch_async(self->workQueue, ^{

        __weak PsiphonTunnelFeedback *weakSelf = self;
        __weak id<PsiphonTunnelLoggerDelegate> weakLogger = loggerDelegate;
        __weak id<PsiphonTunnelFeedbackDelegate> weakFeedbackDelegate = feedbackDelegate;

        void (^logMessage)(NSString * _Nonnull) = ^void(NSString * _Nonnull message) {
            __strong PsiphonTunnelFeedback *strongSelf = weakSelf;
            if (strongSelf == nil) {
                return;
            }
            __strong id<PsiphonTunnelLoggerDelegate> strongLogger = weakLogger;
            if (strongLogger == nil) {
                return;
            }
            if ([strongLogger respondsToSelector:@selector(onDiagnosticMessage:withTimestamp:)]) {
                NSString *timestamp = [[PsiphonTunnel rfc3339Formatter] stringFromDate:[NSDate date]];
                dispatch_sync(strongSelf->callbackQueue, ^{
                    [strongLogger onDiagnosticMessage:message withTimestamp:timestamp];
                });
            }
        };

        NSError *err;
        NSString *sessionID = [PsiphonTunnel generateSessionID:&err];
        if (err != nil) {
            [feedbackDelegate sendFeedbackCompleted:err];
            return;
        }

        BOOL tunnelWholeDevice = FALSE;
        BOOL usingNoticeFiles = FALSE;

        NSString *psiphonConfig = [PsiphonTunnel buildPsiphonConfig:feedbackConfigJson
                                                  tunnelWholeDevice:&tunnelWholeDevice
                                                   usingNoticeFiles:&usingNoticeFiles
                                                          sessionID:sessionID
                                                         logMessage:logMessage
                                                              error:&err];
        if (err != nil) {
            NSError *outError = [NSError errorWithDomain:PsiphonTunnelErrorDomain
                                                    code:PsiphonTunnelErrorCodeConfigError
                                                userInfo:@{NSLocalizedDescriptionKey:@"Error building config",
                                                           NSUnderlyingErrorKey:err}];
            dispatch_sync(self->callbackQueue, ^{
                [feedbackDelegate sendFeedbackCompleted:outError];
            });
            return;
        } else if (psiphonConfig == nil) {
            // Should never happen.
            NSError *err = [NSError errorWithDomain:PsiphonTunnelErrorDomain
                                               code:PsiphonTunnelErrorCodeConfigError
                                           userInfo:@{NSLocalizedDescriptionKey:@"Error built config nil"}];
            dispatch_sync(self->callbackQueue, ^{
                [feedbackDelegate sendFeedbackCompleted:err];
            });
            return;
        }

        void (^sendFeedbackCompleted)(NSError * _Nonnull) = ^void(NSError * _Nonnull err) {
            __strong PsiphonTunnelFeedback *strongSelf = weakSelf;
            if (strongSelf == nil) {
                return;
            }
            __strong id<PsiphonTunnelFeedbackDelegate> strongFeedbackDelegate = weakFeedbackDelegate;
            if (strongFeedbackDelegate == nil) {
                return;
            }

            NSError *outError = nil;

            if (err != nil) {
                outError = [NSError errorWithDomain:PsiphonTunnelErrorDomain
                                               code:PsiphonTunnelErrorCodeSendFeedbackError
                                           userInfo:@{NSLocalizedDescriptionKey:@"Error sending feedback",
                                                      NSUnderlyingErrorKey:err}];
            }
            dispatch_sync(strongSelf->callbackQueue, ^{
                [strongFeedbackDelegate sendFeedbackCompleted:outError];
            });
        };

        PsiphonProviderFeedbackHandlerShim *innerFeedbackHandler =
            [[PsiphonProviderFeedbackHandlerShim alloc] initWithHandler:sendFeedbackCompleted];

        // Convert notice to a diagnostic message and then log it.
        void (^logNotice)(NSString * _Nonnull) = ^void(NSString * _Nonnull noticeJSON) {
            __strong PsiphonTunnelFeedback *strongSelf = weakSelf;
            if (strongSelf == nil) {
                return;
            }
            __strong id<PsiphonTunnelLoggerDelegate> strongLogger = weakLogger;
            if (strongLogger == nil) {
                return;
            }
            if ([strongLogger respondsToSelector:@selector(onDiagnosticMessage:withTimestamp:)]) {

                __block NSDictionary *notice = nil;
                id block = ^(id obj, BOOL *ignored) {
                    if (ignored == nil || *ignored == YES) {
                        return;
                    }
                    notice = (NSDictionary *)obj;
                };

                id eh = ^(NSError *err) {
                    notice = nil;
                    logMessage([NSString stringWithFormat: @"Notice JSON parse failed: %@", err.description]);
                };

                id parser = [SBJson4Parser parserWithBlock:block allowMultiRoot:NO unwrapRootArray:NO errorHandler:eh];
                [parser parse:[noticeJSON dataUsingEncoding:NSUTF8StringEncoding]];

                if (notice == nil) {
                    return;
                }

                NSString *noticeType = notice[@"noticeType"];
                if (noticeType == nil) {
                    logMessage(@"Notice missing noticeType");
                    return;
                }

                NSDictionary *data = notice[@"data"];
                if (data == nil) {
                    return;
                }

                NSString *dataStr = [[[SBJson4Writer alloc] init] stringWithObject:data];
                NSString *timestampStr = notice[@"timestamp"];
                if (timestampStr == nil) {
                    return;
                }

                NSString *diagnosticMessage = [NSString stringWithFormat:@"%@: %@", noticeType, dataStr];
                dispatch_sync(strongSelf->callbackQueue, ^{
                    [strongLogger onDiagnosticMessage:diagnosticMessage withTimestamp:timestampStr];
                });
            }
        };

        NSDateFormatter *rfc3339Formatter = [PsiphonTunnel rfc3339Formatter];

        void (^logger)(NSString * _Nonnull) = ^void(NSString * _Nonnull msg) {
            __strong PsiphonTunnelFeedback *strongSelf = weakSelf;
            if (strongSelf == nil) {
                return;
            }
            __strong id<PsiphonTunnelLoggerDelegate> strongLogger = weakLogger;
            if (strongLogger == nil) {
                return;
            }
            if ([strongLogger respondsToSelector:@selector(onDiagnosticMessage:withTimestamp:)]) {

                NSString *timestampStr = [rfc3339Formatter stringFromDate:[NSDate date]];
                dispatch_sync(strongSelf->callbackQueue, ^{
                    [strongLogger onDiagnosticMessage:msg withTimestamp:timestampStr];
                });
            }
        };

        PsiphonProviderNoticeHandlerShim *noticeHandler =
            [[PsiphonProviderNoticeHandlerShim alloc] initWithLogger:logNotice];

        PsiphonProviderNetwork *networkInfoProvider = [[PsiphonProviderNetwork alloc] initWithLogger:logger];

        GoPsiStartSendFeedback(
            psiphonConfig,
            feedbackJson,
            uploadPath,
            innerFeedbackHandler,
            networkInfoProvider,
            noticeHandler,
            UseIPv6Synthesizer,
            UseHasIPv6RouteGetter,
            &err);
        if (err != nil) {
            NSError *outError = [NSError errorWithDomain:PsiphonTunnelErrorDomain
                                                    code:PsiphonTunnelErrorCodeSendFeedbackError
                                                userInfo:@{NSLocalizedDescriptionKey:@"Error sending feedback",
                                                           NSUnderlyingErrorKey:err}];
            dispatch_sync(self->callbackQueue, ^{
                __strong id<PsiphonTunnelFeedbackDelegate> strongFeedbackDelegate = weakFeedbackDelegate;
                if (strongFeedbackDelegate == nil) {
                    return;
                }
                [strongFeedbackDelegate sendFeedbackCompleted:outError];
            });
        }
    });
}

// See comment in header.
- (void)stopSendFeedback {
    dispatch_sync(self->workQueue, ^{
        GoPsiStopSendFeedback();
    });
}

@end<|MERGE_RESOLUTION|>--- conflicted
+++ resolved
@@ -846,8 +846,6 @@
         }
         config[@"ClientFeatures"] = clientFeatures;
 
-<<<<<<< HEAD
-=======
     }
 
     // Where required, enable TransferURLsAlwaysSkipVerify, which overrides
@@ -865,7 +863,6 @@
         alwaysSkipVerify = FALSE;
     } else if (@available(iOS 12.0, *)) {
         alwaysSkipVerify = *tunnelWholeDevice;
->>>>>>> 5c99afdb
     }
     config[@"TransferURLsAlwaysSkipVerify"] = @(alwaysSkipVerify);
 
