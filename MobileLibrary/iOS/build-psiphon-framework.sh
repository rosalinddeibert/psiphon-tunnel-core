--- conflicted
+++ resolved
@@ -17,11 +17,7 @@
 if [ -z ${1+x} ]; then BUILD_TAGS=""; else BUILD_TAGS="$1"; fi
 
 # Modify this value as we use newer Go versions.
-<<<<<<< HEAD
-GO_VERSION_REQUIRED="1.20.4"
-=======
 GO_VERSION_REQUIRED="1.21.8"
->>>>>>> b77cd6ee
 
 # At this time, psiphon-tunnel-core doesn't support modules
 export GO111MODULE=off
